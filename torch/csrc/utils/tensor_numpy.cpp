#include <torch/csrc/THP.h>
#include <torch/csrc/utils/tensor_numpy.h>
#define WITH_NUMPY_IMPORT_ARRAY
#include <torch/csrc/utils/numpy_stub.h>

#ifndef USE_NUMPY
namespace torch { namespace utils {
PyObject* tensor_to_numpy(const at::Tensor& tensor) {
  throw std::runtime_error("PyTorch was compiled without NumPy support");
}
at::Tensor tensor_from_numpy(PyObject* obj, bool warn_if_not_writeable/*=true*/) {
  throw std::runtime_error("PyTorch was compiled without NumPy support");
}

bool is_numpy_available() {
  throw std::runtime_error("PyTorch was compiled without NumPy support");
}

bool is_numpy_int(PyObject* obj) {
  throw std::runtime_error("PyTorch was compiled without NumPy support");
}
bool is_numpy_scalar(PyObject* obj) {
  throw std::runtime_error("PyTorch was compiled without NumPy support");
}
at::Tensor tensor_from_cuda_array_interface(PyObject* obj) {
  throw std::runtime_error("PyTorch was compiled without NumPy support");
}
}}
#else

#include <torch/csrc/DynamicTypes.h>
#include <torch/csrc/Exceptions.h>
#include <torch/csrc/autograd/python_variable.h>
#include <torch/csrc/utils/object_ptr.h>

#include <ATen/ATen.h>
#include <ATen/TensorUtils.h>
#include <memory>
#include <sstream>
#include <stdexcept>

using namespace at;
using namespace torch::autograd;

namespace torch { namespace utils {

bool is_numpy_available() {
  static bool available = []() {
    if (_import_array() >= 0) {
      return true;
    }
    // Try to get exception message, print warning and return false
    std::string message = "Failed to initialize NumPy";
<<<<<<< HEAD
=======
    // NOLINTNEXTLINE(cppcoreguidelines-init-variables)
>>>>>>> 98fcdb80
    PyObject *type, *value, *traceback;
    PyErr_Fetch(&type, &value, &traceback);
    if (auto str = value ? PyObject_Str(value) : nullptr) {
      if (auto enc_str = PyUnicode_AsEncodedString(str, "utf-8", "strict")) {
        if (auto byte_str = PyBytes_AS_STRING(enc_str)) {
          message += ": " + std::string(byte_str);
        }
        Py_XDECREF(enc_str);
      }
      Py_XDECREF(str);
    }
    PyErr_Clear();
    TORCH_WARN(message);
    return false;
  }();
  return available;
}
static std::vector<npy_intp> to_numpy_shape(IntArrayRef x) {
  // shape and stride conversion from int64_t to npy_intp
  auto nelem = x.size();
  auto result = std::vector<npy_intp>(nelem);
  for (size_t i = 0; i < nelem; i++) {
    result[i] = static_cast<npy_intp>(x[i]);
  }
  return result;
}

static std::vector<int64_t> to_aten_shape(int ndim, npy_intp* values) {
  // shape and stride conversion from npy_intp to int64_t
  auto result = std::vector<int64_t>(ndim);
  for (int i = 0; i < ndim; i++) {
    result[i] = static_cast<int64_t>(values[i]);
  }
  return result;
}

static std::vector<int64_t> seq_to_aten_shape(PyObject *py_seq) {
  int ndim = PySequence_Length(py_seq);
  if (ndim == -1) {
    throw TypeError("shape and strides must be sequences");
  }
  auto result = std::vector<int64_t>(ndim);
  for (int i = 0; i < ndim; i++) {
    auto item = THPObjectPtr(PySequence_GetItem(py_seq, i));
    if (!item) throw python_error();

    result[i] = PyLong_AsLongLong(item);
    if (result[i] == -1 && PyErr_Occurred()) throw python_error();
  }
  return result;
}

PyObject* tensor_to_numpy(const at::Tensor& tensor) {
  if (!is_numpy_available()) {
    throw std::runtime_error("Numpy is not available");
  }
  if (tensor.device().type() != DeviceType::CPU) {
    throw TypeError(
      "can't convert %s device type tensor to numpy. Use Tensor.cpu() to "
      "copy the tensor to host memory first.", tensor.device().str().c_str());
  }
  if (tensor.layout() != Layout::Strided) {
      throw TypeError(
        "can't convert %s layout tensor to numpy."
        "convert the tensor to a strided layout first.", c10::str(tensor.layout()).c_str());
  }
  if (at::GradMode::is_enabled() && tensor.requires_grad()) {
    throw std::runtime_error(
        "Can't call numpy() on Tensor that requires grad. "
        "Use tensor.detach().numpy() instead.");
  }
  auto dtype = aten_to_numpy_dtype(tensor.scalar_type());
  auto sizes = to_numpy_shape(tensor.sizes());
  auto strides = to_numpy_shape(tensor.strides());
  // NumPy strides use bytes. Torch strides use element counts.
  auto element_size_in_bytes = tensor.element_size();
  for (auto& stride : strides) {
    stride *= element_size_in_bytes;
  }

  auto array = THPObjectPtr(PyArray_New(
      &PyArray_Type,
      tensor.dim(),
      sizes.data(),
      dtype,
      strides.data(),
      tensor.data_ptr(),
      0,
      NPY_ARRAY_ALIGNED | NPY_ARRAY_WRITEABLE,
      nullptr));
  if (!array) return nullptr;

  // TODO: This attempts to keep the underlying memory alive by setting the base
  // object of the ndarray to the tensor and disabling resizes on the storage.
  // This is not sufficient. For example, the tensor's storage may be changed
  // via Tensor.set_, which can free the underlying memory.
  PyObject* py_tensor = THPVariable_Wrap(tensor);
  if (!py_tensor) throw python_error();
  if (PyArray_SetBaseObject((PyArrayObject*)array.get(), py_tensor) == -1) {
    return nullptr;
  }
  // Use the private storage API
  tensor.storage().unsafeGetStorageImpl()->set_resizable(false);

  return array.release();
}

at::Tensor tensor_from_numpy(PyObject* obj, bool warn_if_not_writeable/*=true*/) {
  if (!is_numpy_available()) {
    throw std::runtime_error("Numpy is not available");
  }
  if (!PyArray_Check(obj)) {
    throw TypeError("expected np.ndarray (got %s)", Py_TYPE(obj)->tp_name);
  }
  auto array = (PyArrayObject*)obj;

  // warn_if_not_writable is true when a copy of numpy variable is created.
  // the warning is suppressed when a copy is being created.
  if (!PyArray_ISWRITEABLE(array) && warn_if_not_writeable) {
    TORCH_WARN_ONCE(
      "The given NumPy array is not writeable, and PyTorch does "
      "not support non-writeable tensors. This means you can write to the "
      "underlying (supposedly non-writeable) NumPy array using the tensor. "
      "You may want to copy the array to protect its data or make it writeable "
      "before converting it to a tensor. This type of warning will be "
      "suppressed for the rest of this program.");

  }

  int ndim = PyArray_NDIM(array);
  auto sizes = to_aten_shape(ndim, PyArray_DIMS(array));
  auto strides = to_aten_shape(ndim, PyArray_STRIDES(array));
  // NumPy strides use bytes. Torch strides use element counts.
  auto element_size_in_bytes = PyArray_ITEMSIZE(array);
  for (auto& stride : strides) {
    if (stride%element_size_in_bytes != 0) {
      throw ValueError(
        "given numpy array strides not a multiple of the element byte size. "
        "Copy the numpy array to reallocate the memory.");
    }
    stride /= element_size_in_bytes;
  }

  size_t storage_size = 1;
  for (int i = 0; i < ndim; i++) {
    if (strides[i] < 0) {
      throw ValueError(
          "At least one stride in the given numpy array is negative, "
          "and tensors with negative strides are not currently supported. "
          "(You can probably work around this by making a copy of your array "
          " with array.copy().) ");
    }
    // XXX: this won't work for negative strides
    storage_size += (sizes[i] - 1) * strides[i];
  }

  void* data_ptr = PyArray_DATA(array);
  if (!PyArray_EquivByteorders(PyArray_DESCR(array)->byteorder, NPY_NATIVE)) {
    throw ValueError(
        "given numpy array has byte order different from the native byte order. "
        "Conversion between byte orders is currently not supported.");
  }
  Py_INCREF(obj);
  return at::from_blob(
      data_ptr,
      sizes,
      strides,
      [obj](void* data) {
        pybind11::gil_scoped_acquire gil;
        Py_DECREF(obj);
      },
      at::device(kCPU).dtype(numpy_dtype_to_aten(PyArray_TYPE(array)))
  );
}

int aten_to_numpy_dtype(const ScalarType scalar_type) {
  switch (scalar_type) {
    case kDouble: return NPY_DOUBLE;
    case kFloat: return NPY_FLOAT;
    case kHalf: return NPY_HALF;
    case kComplexDouble: return NPY_COMPLEX128;
    case kComplexFloat: return NPY_COMPLEX64;
    case kLong: return NPY_INT64;
    case kInt: return NPY_INT32;
    case kShort: return NPY_INT16;
    case kChar: return NPY_INT8;
    case kByte: return NPY_UINT8;
    case kBool: return NPY_BOOL;
    default:
      throw TypeError("Got unsupported ScalarType %s", toString(scalar_type));
  }
}

ScalarType numpy_dtype_to_aten(int dtype) {
  switch (dtype) {
    case NPY_DOUBLE: return kDouble;
    case NPY_FLOAT: return kFloat;
    case NPY_HALF: return kHalf;
    case NPY_COMPLEX64: return kComplexFloat;
    case NPY_COMPLEX128: return kComplexDouble;
    case NPY_INT16: return kShort;
    case NPY_INT8: return kChar;
    case NPY_UINT8: return kByte;
    case NPY_BOOL: return kBool;
    default:
      // Workaround: MSVC does not support two switch cases that have the same value
      if (dtype == NPY_INT || dtype == NPY_INT32) {
        // To cover all cases we must use NPY_INT because
        // NPY_INT32 is an alias which maybe equal to:
        // - NPY_INT, when sizeof(int) = 4 and sizeof(long) = 8
        // - NPY_LONG, when sizeof(int) = 4 and sizeof(long) = 4
        return kInt;
      } else if (dtype == NPY_LONGLONG || dtype == NPY_INT64) {
        // NPY_INT64 is an alias which maybe equal to:
        // - NPY_LONG, when sizeof(long) = 8 and sizeof(long long) = 8
        // - NPY_LONGLONG, when sizeof(long) = 4 and sizeof(long long) = 8
        return kLong;
      } else {
        break;  // break as if this is one of the cases above because this is only a workaround
      }
  }
  auto pytype = THPObjectPtr(PyArray_TypeObjectFromType(dtype));
  if (!pytype) throw python_error();
  throw TypeError(
      "can't convert np.ndarray of type %s. The only supported types are: "
      "float64, float32, float16, complex64, complex128, int64, int32, int16, int8, uint8, and bool.",
      ((PyTypeObject*)pytype.get())->tp_name);
}

bool is_numpy_int(PyObject* obj) {
  return is_numpy_available() && PyArray_IsScalar((obj), Integer);
}

bool is_numpy_scalar(PyObject* obj) {
  return is_numpy_available() && (is_numpy_int(obj) || PyArray_IsScalar(obj, Bool) ||
         PyArray_IsScalar(obj, Floating) || PyArray_IsScalar(obj, ComplexFloating));
}

at::Tensor tensor_from_cuda_array_interface(PyObject* obj) {
  if (!is_numpy_available()) {
    throw std::runtime_error("Numpy is not available");
  }
  auto cuda_dict = THPObjectPtr(PyObject_GetAttrString(obj, "__cuda_array_interface__"));
  TORCH_INTERNAL_ASSERT(cuda_dict);

  if (!PyDict_Check(cuda_dict)) {
    throw TypeError("`__cuda_array_interface__` must be a dict");
  }

  // Extract the `obj.__cuda_array_interface__['shape']` attribute
  std::vector<int64_t> sizes;
  {
    PyObject *py_shape = PyDict_GetItemString(cuda_dict, "shape");
    if (py_shape == nullptr) {
      throw TypeError("attribute `shape` must exist");
    }
    sizes = seq_to_aten_shape(py_shape);
  }

  // Extract the `obj.__cuda_array_interface__['typestr']` attribute
  ScalarType dtype;
  // NOLINTNEXTLINE(cppcoreguidelines-init-variables)
  int dtype_size_in_bytes;
  {
    PyObject *py_typestr = PyDict_GetItemString(cuda_dict, "typestr");
    if (py_typestr == nullptr) {
      throw TypeError("attribute `typestr` must exist");
    }
    // NOLINTNEXTLINE(cppcoreguidelines-init-variables)
    PyArray_Descr *descr;
    if(!PyArray_DescrConverter(py_typestr, &descr)) {
      throw ValueError("cannot parse `typestr`");
    }
    dtype = numpy_dtype_to_aten(descr->type_num);
    dtype_size_in_bytes = descr->elsize;
    TORCH_INTERNAL_ASSERT(dtype_size_in_bytes > 0);
  }

  // Extract the `obj.__cuda_array_interface__['data']` attribute
  // NOLINTNEXTLINE(cppcoreguidelines-init-variables)
  void *data_ptr;
  {
    PyObject *py_data = PyDict_GetItemString(cuda_dict, "data");
    if (py_data == nullptr) {
      throw TypeError("attribute `shape` data exist");
    }
    if(!PyTuple_Check(py_data) || PyTuple_GET_SIZE(py_data) != 2) {
      throw TypeError("`data` must be a 2-tuple of (int, bool)");
    }
    data_ptr = PyLong_AsVoidPtr(PyTuple_GET_ITEM(py_data, 0));
    if (data_ptr == nullptr && PyErr_Occurred()) {
      throw python_error();
    }
    int read_only = PyObject_IsTrue(PyTuple_GET_ITEM(py_data, 1));
    if (read_only == -1) {
      throw python_error();
    }
    if (read_only) {
      throw TypeError("the read only flag is not supported, should always be False");
    }
  }

  // Extract the `obj.__cuda_array_interface__['strides']` attribute
  std::vector<int64_t> strides;
  {
    PyObject *py_strides = PyDict_GetItemString(cuda_dict, "strides");
    if (py_strides != nullptr && py_strides != Py_None) {
      if (PySequence_Length(py_strides) == -1 || PySequence_Length(py_strides) != sizes.size()) {
        throw TypeError("strides must be a sequence of the same length as shape");
      }
      strides = seq_to_aten_shape(py_strides);

      // __cuda_array_interface__ strides use bytes. Torch strides use element counts.
      for (auto& stride : strides) {
        if (stride%dtype_size_in_bytes != 0) {
          throw ValueError(
              "given array strides not a multiple of the element byte size. "
              "Make a copy of the array to reallocate the memory.");
          }
        stride /= dtype_size_in_bytes;
      }
    } else {
      strides = at::detail::defaultStrides(sizes);
    }
  }

  Py_INCREF(obj);
  return at::from_blob(
      data_ptr,
      sizes,
      strides,
      [obj](void* data) {
        pybind11::gil_scoped_acquire gil;
        Py_DECREF(obj);
      },
      at::device(kCUDA).dtype(dtype)
  );
}
}} // namespace torch::utils

#endif  // USE_NUMPY<|MERGE_RESOLUTION|>--- conflicted
+++ resolved
@@ -51,10 +51,7 @@
     }
     // Try to get exception message, print warning and return false
     std::string message = "Failed to initialize NumPy";
-<<<<<<< HEAD
-=======
     // NOLINTNEXTLINE(cppcoreguidelines-init-variables)
->>>>>>> 98fcdb80
     PyObject *type, *value, *traceback;
     PyErr_Fetch(&type, &value, &traceback);
     if (auto str = value ? PyObject_Str(value) : nullptr) {
