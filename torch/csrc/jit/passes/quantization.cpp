#include <torch/csrc/jit/passes/quantization.h>
#include <torch/csrc/jit/passes/constant_pooling.h>
#include <torch/csrc/jit/passes/constant_propagation.h>
#include <torch/csrc/jit/passes/fuse_linear.h>
#include <torch/csrc/jit/passes/quantization_patterns.h>
#include <torch/csrc/jit/passes/subgraph_rewrite.h>

#include <torch/csrc/jit/ir.h>
#include <torch/csrc/jit/irparser.h>
#include <torch/csrc/jit/jit_log.h>
#include <torch/csrc/jit/node_hashing.h>
#include <torch/csrc/jit/operator.h>
#include <torch/csrc/jit/script/schema_matching.h>
#include <torch/csrc/jit/subgraph_matcher.h>

#include <c10/core/QScheme.h>

#include <algorithm>
#include <stack>

namespace torch {
namespace jit {
namespace {

using OptionalModuleVector = std::vector<c10::optional<script::Module>>;
using ModuleMethodVector = std::vector<std::pair<script::Module, std::string>>;
// Map of quantization parameter name and value
// for example _scale, _zero_point,
// _scalar_type and _axis(for per channel quantization)
using QParamMap = std::unordered_map<std::string, IValue>;

// This struct contains a compiled IR pattens slated for use in the
// findPatternMatches function. The struct encapsulates the common
// information from parseIR that is used in conjunction with the
// pattern matching facility. A const instance of this struct can
// also be stored away to cache the compiled IR pattern and reduce
// runtime cost
struct PatternInfo {
  std::string pattern_string;
  std::unique_ptr<Graph> pattern_graph;
  std::unordered_map<std::string, Value*> vmap;

  static PatternInfo parse_from_str(std::string pattern_string) {
    PatternInfo rv{
        std::move(pattern_string), std::make_unique<Graph>(), decltype(vmap){}};
    script::parseIR(rv.pattern_string, rv.pattern_graph.get(), rv.vmap);
    return rv;
  }
};

struct PatternsAndModules {
  bool is_conv;
  bool is_per_channel;
  const PatternInfo& pattern;
  script::Module packed_params_module;
};

static Value* getValue(
    const std::string& name,
    const std::unordered_map<const Value*, Value*>& match_vmap,
    const std::unordered_map<std::string, Value*>& vmap) {
  return match_vmap.at(vmap.at(name));
}

static c10::optional<IValue> getIValue(
    const std::string& name,
    const std::unordered_map<const Value*, Value*>& match_vmap,
    const std::unordered_map<std::string, Value*>& vmap) {
  return toIValue(getValue(name, match_vmap, vmap));
}

void fillQConfigMap(
    const script::Module& module,
    const QConfigDict& qconfig_dict,
    ModuleQConfigMap& map,
    const std::string& key = "",
    const c10::optional<QConfig>& parent_qconfig = c10::nullopt) {
  c10::optional<QConfig> qconfig;
  if (qconfig_dict.find(key) != qconfig_dict.end()) {
    qconfig = qconfig_dict.at(key);
  } else {
    qconfig = parent_qconfig;
  }
  map[module._ivalue()] = qconfig;

  for (const script::NameModule& s : module.named_children()) {
    std::string child_key;
    if (key == "") {
      child_key = s.name;
    } else {
      child_key = key + "." + s.name;
    }
    fillQConfigMap(s.value._ivalue(), qconfig_dict, map, child_key, qconfig);
  }
}

std::string getFuncName(Value* func_value) {
  auto func_node = func_value->node();
  auto func = func_node->output()->type()->expect<FunctionType>()->function();
  const auto& qname = func->qualname();
  const auto& name = qname.qualifiedName();
  auto rdot_idx = name.rfind('.');
  if (rdot_idx != std::string::npos) {
    return name.substr(rdot_idx + 1, name.length());
  } else {
    return name;
  }
}

bool isFunctionNode(Node* n,
                    const std::vector<std::string>& call_funcs,
                    const std::vector<std::string>& aten_funcs) {
  std::vector<Symbol> aten_func_symbols;
  std::transform(
      aten_funcs.begin(),
      aten_funcs.end(),
      std::back_inserter(aten_func_symbols),
      [](const std::string& s) { return Symbol::aten(s); });

  bool is_quantizable =
      std::find(aten_func_symbols.begin(), aten_func_symbols.end(), n->kind()) !=
      aten_func_symbols.end();
  if (n->kind() == prim::CallFunction) {
    auto func_name = getFuncName(n->inputs()[0]);
    is_quantizable |=
        std::find(call_funcs.begin(), call_funcs.end(), func_name) !=
        call_funcs.end();
  }
  return is_quantizable;
}

// If the op doesn't require observation, return
// the number of Tensor inputs, otherwise
// return null
std::vector<size_t> getGeneralOpTensorInputIndexes(Node* n) {
  std::vector<std::string> single_input_aten_funcs = {
    "adaptive_avg_pool2d",
    "max_pool2d",
    "flatten",
  };
  std::vector<std::string> single_input_call_funcs = {
    "adaptive_avg_pool2d",
    "_max_pool2d",
  };
  if (isFunctionNode(
          n,
      // We don't have call functions
      // after inline
      /* call_funcs = */ single_input_call_funcs,
      /* aten_funcs = */ {})) {
    return {1};
  } else if (isFunctionNode(
                 n,
                 // We don't have call functions
                 // after inline
                 /* call_funcs = */ {},
                 /* aten_funcs = */ single_input_aten_funcs)) {
    return {0};
  }
  return {};
}

bool nodeQuantizable(Node* n) {
  return isFunctionNode(
      n,
      /* call_funcs = */ {
      "conv2d",
      "linear",
      "relu",
    }, /* aten_funcs = */ {
      "conv2d",
      "linear",
      "relu",
      "addmm",
      "matmul",
      "add_"
    });
}

script::Module findChildModule(
    const script::Module& module,
    const std::vector<std::string>& path) {
  script::Module m = module;
  for (const auto& p : path) {
    m = m.attr(p).toModule();
  }
  return m;
}

// Check if value is the input of the graph
bool hitGraphInput(Value* value) {
  Graph* graph = value->owningGraph();
  const auto& inputs = graph->inputs();
  return std::find(inputs.begin(), inputs.end(), value) != inputs.end();
}

// Get the module access path for a Value representing a module instance
// by tracing back the GetAttr nodes and recording all the attribute
// names along the way.
// For example, the module access path will be ['conv1', 'basic_block', 'sub']
// for `self.sub.basic_block.conv1`
std::vector<std::string> getModuleAccessPath(Value* instance, Value* self) {
  std::vector<std::string> path;
  // Iterator to traverse back the GetAttr calls
  Value* iter = instance;
  // trace back the instance to recover the path of the submodule
  while (!hitGraphInput(iter) && iter->node()->kind() == prim::GetAttr) {
    Node* get_attr = iter->node();
    // record the name of GetAttr
    path.push_back(get_attr->s(attr::name));
    // trace back the chain of GetAttr
    iter = get_attr->inputs()[0];
  }
  TORCH_CHECK(iter == self,
              "Can't handle the access pattern of GetAttr "
              " in getModuleAccessPath, traced back to:",
              iter->debugName(),
              " which is not self:",
              self->debugName());
  return path;
}

class ModuleCloneHelper {
 public:
  /** Clone according to module qconfig map, this is for handling the case
   *  where we have two module instances sharing the same ClassType
   *  but configured with different QConfig
   *  code is copied and modified from https://github.com/pytorch/pytorch/blob/master/torch/csrc/jit/script/module.cpp
   */
  script::Module clone(
      const script::Module& module,
      const ModuleQConfigMap& module_qconfig_map) {
    std::unordered_map<TypePtr, QConfigTypePtrMap> type_remap;
    return clone_impl(module, module_qconfig_map, type_remap);
  }

 private:
  script::Module clone_impl(
      const script::Module& module,
      const ModuleQConfigMap& module_qconfig_map,
      std::unordered_map<TypePtr, QConfigTypePtrMap>& type_remap) {
    auto qconfig = module_qconfig_map.at(module._ivalue());
    auto type = module.type();
    // Create a new _ivalue in the same compilation unit.
    // Since now we have shared ClassType, we need to preserve the shared
    // ClassType during cloning, so we first use type and qconfig to check if
    // the type is already cloned, if so, we'll create a new module with the
    // cloned ClassType, if not, we'll create a new module and a new ClassType.
    bool type_already_cloned = type_remap.find(type) != type_remap.end() &&
        type_remap.at(type).find(qconfig) != type_remap.at(type).end();
    script::Module r;
    if (type_already_cloned) {
      // if we cloned the class type before, we'll reuse it
      script::Module new_module(
          module._ivalue()->compilation_unit(),
          type_remap.at(type).at(qconfig)->cast<ClassType>());
      r = new_module;
    } else {
      script::Module new_module(
          *type->name(), module._ivalue()->compilation_unit(), true);
      r = new_module;
      type_remap[type][module_qconfig_map.at(module._ivalue())] = r.type();
    }
    // Copy slots. If a slot is a module - recursively clone it.
    size_t N = type->numAttributes();
    for (size_t i = 0; i < N; ++i) {
      IValue s = module._ivalue()->getSlot(i);
      if (type->getAttribute(i)->is_module()) {
        const script::Module& orig = script::Module(s.toObject());
        script::Module cloned =
            clone_impl(orig, module_qconfig_map, type_remap);
        r.register_module(type->getAttributeName(i), cloned);
      } else {
        r.register_attribute(
            type->getAttributeName(i),
            type->getAttribute(i),
            s,
            type->is_parameter(i));
      }
    }

    // only clone the methods and constants if the ClassType is not cloned
    // before
    if (!type_already_cloned) {
      for (size_t i = 0; i < type->numConstants(); ++i) {
        r.type()->addConstant(type->getConstantName(i), type->getConstant(i));
      }
      // Clone methods remapping the types to the cloned ones.
      for (auto& fn : type->methods()) {
        clone_method(module, r, *fn, module_qconfig_map, type_remap);
      }
    }
    return r;
  }

  void remapTypes(
      Block* block,
      Value* self,
      const script::Module& source,
      script::Module& target,
      const ModuleQConfigMap& module_qconfig_map,
      const std::function<TypePtr(TypePtr, c10::optional<QConfig>)>&
          type_remap_fn) {
    // remap of %self will be done outside of the function
    // and we don't support the case when people pass in
    // module as argument of the method because in that case
    // we need to do more comprehensive analysis to decide the
    // QConfig for the module
    for (size_t i = 1; i < block->inputs().size(); ++i) {
      TORCH_CHECK(
          !block->inputs()[i]->type()->cast<ClassType>(),
          "We don't support quantizing methods that has Object as arguments");
    }
    for (Node* node : block->nodes()) {
      // remapping type for module instance
      if (node->kind() == prim::CallMethod) {
        Value* instance = node->inputs()[0];
        auto path = getModuleAccessPath(instance, self);
        auto child = findChildModule(source, path);
        auto qconfig = module_qconfig_map.at(child._ivalue());
        instance->setType(type_remap_fn(instance->type(), qconfig));
      }
      // We don't remap output and the remapping of module type
      // will be done in CallMethod, we don't support type remapping
      // for modules returned from methods or functions
      for (Block* sub_block : node->blocks()) {
        remapTypes(
            sub_block, self, source, target, module_qconfig_map, type_remap_fn);
      }
      for (Symbol name : node->attributeNames()) {
        if (node->kindOf(name) == AttributeKind::g) {
          remapTypes(
              node->g(name).get(),
              source,
              target,
              module_qconfig_map,
              type_remap_fn);
        } else if (node->kindOf(name) == AttributeKind::gs) {
          for (const auto& g : node->gs(name)) {
            remapTypes(
                g.get(), source, target, module_qconfig_map, type_remap_fn);
          }
        }
      }
    }
  }

  void remapTypes(
      Graph* graph,
      const script::Module& source,
      script::Module& target,
      const ModuleQConfigMap& module_qconfig_map,
      const std::function<TypePtr(TypePtr, c10::optional<QConfig>)>&
          type_remap_fn) {
    remapTypes(
        graph->block(),
        graph->inputs()[0],
        source,
        target,
        module_qconfig_map,
        type_remap_fn);
  }

  void clone_method(
      const script::Module& source,
      script::Module& target,
      const Function& method,
      const ModuleQConfigMap& module_qconfig_map,
      const std::unordered_map<TypePtr, QConfigTypePtrMap>& type_remap) {
    auto type_remap_fn = [&](TypePtr type_ptr,
                             const c10::optional<QConfig>& qconfig) {
      if (type_remap.find(type_ptr) != type_remap.end()) {
        const auto& qconfig_map = type_remap.at(type_ptr);
        if (qconfig_map.find(qconfig) != qconfig_map.end()) {
          return qconfig_map.at(qconfig);
        }
      }
      return type_ptr;
    };
    auto graph = method.graph()->copy();
    remapTypes(graph.get(), source, target, module_qconfig_map, type_remap_fn);
    // remap self
    graph->inputs()[0]->setType(target.type());
    const auto this_method_name =
        c10::QualifiedName(*target.type()->name(), method.name());
    auto copied = target._ivalue()->compilation_unit()->create_function(
        this_method_name, graph);
    target.type()->addMethod(copied);
    // we'll use default schema for cloned method
  }
};

class InsertObserversHelper {
 public:
  explicit InsertObserversHelper(const ModuleQConfigMap& map)
      : module_qconfig_map_(map) {}

  void preprocess(
    script::Module& module,
    const std::string& method_name);

<<<<<<< HEAD
  // Fill the map from value to the corresponding observer module
  // this map is used in insertObservers to actually insert
  // observers to the module
  void fillValueObserverMap(script::Module& module, const std::string& method_name);

  std::tuple<OptionalModuleVector, OptionalModuleVector, std::vector<size_t>>
  insertObservers(script::Module& module,
                  const std::string& method_name,
                  bool is_outermost = false,
                  std::unordered_set<Value*> graph_observed_values = std::unordered_set<Value*>());
=======
  /**
   * Recursively insert observers for the method, also we'll process
   * the nodes in the graph in the order of execution of these nodes
   * since we need the context information to decide whether we want to
   * observe/quantize a value a not, we don't want to observe a value multiple
   * times.
   *
   * arguemnt: is_entry_point means whether the current method is the forward
   * method of the top level module.
   *
   *Since we want to insert observers in the call site instead of in the called
   * graph, we'll postpone inserting observer to caller as much as possible, if
   * we know the current method is the outer most method, then
   * we will insert all observers in the graph instead of postpone this to the
   * parent, note that this assumes we don't have recurisve method
   * calls
   *
   * returns a tuple of vectors of observer modules for input and output, these
   * are used for inserting observers for the input/output values
   * since we need to insert these values at call site.
   */
  std::tuple<OptionalModuleVector, OptionalModuleVector>
  insertObservers(script::Module& module,
                  const std::string& method_name,
                  bool is_entry_point = false);
>>>>>>> 66c21fb7

 private:
  script::Module getInvokedModule(script::Module& module, Node* n, Value* self);
  ModuleMethodVector getInvokedMethods(
      script::Module& module,
      const std::string& method_name);

  bool valueNeedsToBeQuantized(Value* v);

  // Fill the map between the caller input/output to input/output
  // of called graph, this is used to navigate through the graph
  // to find the observer for a given value
  void fillBoundaryValueMap(
      script::Module& module, const std::string& method_name);

  // Fill the map from value to the corresponding observer module
  // this map is used in insertObservers to actually insert
  // observers to the module
  void fillValueObserverMap(script::Module& module, const std::string& method_name);


  // Clone observer module and add it to the original module,
  // and insert a call to observer forward function
  void insertObserverFor(
      Value* v,
      script::Module& module,
      const script::Module& observer_module);

  c10::optional<script::Module> getObserverFor(Value* v);

  bool propagateObservedProperty(Value* output, std::unordered_set<Value*>& graph_observed_values);

  void skipValuesInPattern(
      Graph& graph,
      const PatternInfo& pattern);

  void addIntermediateValuesToSkipObserver(
      const script::Module& module,
      const std::string& method_name);

  // Fill the map from values to the list of values that can pass the observed
  // property to it
  void fillPassThroughValueMap(const std::shared_ptr<Graph>& graph);

  const ModuleQConfigMap& module_qconfig_map_;
  // Values we want to skip observing, used to skip values in
  // the middle of the ops that are supposed to be fused, e.g.
  // the output value of conv in the conv - relu pattern
  std::unordered_set<Value*> values_to_skip_;
  std::unordered_set<Graph*> visited_graph_of_observer_map_;
  std::unordered_map<Value*, script::Module> observer_for_value_;
  std::unordered_map<Value*, Value*> caller_to_callee_;
  // Map from values from callsite into the values in the CallMethod graph
  std::unordered_map<Value*, std::vector<Value*>> boundary_value_map_;
  std::unordered_set<Value*> observed_values_;
  // This is used for the observed values to pass through the ops like max_pool2d,
  // so that output values of max_pool2d do not need to be observed
  std::unordered_map<Value*, std::vector<Value*>> pass_through_value_map_;
  // Unique id generator for observer module, used for generating
  // unique observer names when we insert observer module, we
  // record the current unique id used to avoid incrementing from 0
  // every time to find a unique id.
  int uid_ = 0;
  // Set of observer forward call nodes
  std::unordered_set<Node*> observer_nodes_;
  // Map from graph to a vector of observer name and observer modules we
  // want to add to the module instance that has the graph
  std::unordered_map<
      Graph*,
      std::vector<std::tuple<std::string, script::Module>>>
      graph_observer_map_;

  // These are the IR patterns we match to skip inserting observers.
  // They are compiled once on construction and used repeatedly within
  // the pass.
  const PatternInfo conv_functional_relu = PatternInfo::parse_from_str(R"(
graph(%self, %input, %inplace):
    %relu = prim::Constant[name="relu"]()
    %first_module = match::module[name="Conv2d"](%self)
    %first_output = prim::CallMethod[name="forward"](%first_module, %input)
    %second_output = prim::CallFunction(%relu, %first_output, %inplace)
    return (%second_output) )");
  const PatternInfo conv_relu = PatternInfo::parse_from_str(R"(
graph(%self, %input):
    %first_module = match::module[name="Conv2d"](%self)
    %first_output = prim::CallMethod[name="forward"](%first_module, %input)
    %second_module = match::module[name="ReLU"](%self)
    %second_output = prim::CallMethod[name="forward"](%second_module, %first_output)
    return (%second_output) )");
  const PatternInfo matmul_add = PatternInfo::parse_from_str(R"(
graph(%input, %weight, %bias, %4):
     %weight_t = aten::t(%weight)
     %first_output = aten::matmul(%input, %weight_t)
     %second_output = aten::add_(%first_output, %bias, %4)
     return (%second_output) )");
  const PatternInfo add_module_relu = PatternInfo::parse_from_str(R"(
graph(%self, %a, %b):
     %one = prim::Constant[value=1]()
     %first_output = aten::add_(%a, %b, %one)
     %second_module = match::module[name="ReLU"](%self)
     %second_output = prim::CallMethod[name="forward"](%second_module, %first_output)
     return (%second_output) )");

  const PatternInfo add_functional_relu = PatternInfo::parse_from_str(R"(
graph(%self, %a, %b, %inplace):
     %one = prim::Constant[value=1]()
     %first_output = aten::add_(%a, %b, %one)
     %relu = prim::Constant[name="relu"]()
     %second_output = prim::CallFunction(%relu, %first_output, %inplace)
     return (%second_output) )");


  const std::vector<std::reference_wrapper<const PatternInfo>> skip_patterns = {
    conv_functional_relu,
    conv_relu,
    matmul_add,
    add_module_relu,
    add_functional_relu,
  };
};

// Check if `use` is an aten function of name `func_name` and if value
// `v` is the nth argument of the function
bool isAtenFuncNthArg(
    Value* v,
    Node* use,
    const std::string& func_name,
    int n) {
  return use->kind() == Symbol::aten(func_name) && v == use->inputs().at(n);
}

// Check if `use` is a CallFunction of name `func_name` and if value
// `v` is the nth argument of the function
bool isCallFunctionNthArg(
    Value* v,
    Node* use,
    const std::string& func_name,
    int n) {
  return use->kind() == prim::CallFunction &&
      getFuncName(use->inputs()[0]) == func_name && v == use->inputs().at(n);
}

struct FuncArg {
  std::string func_name;
  int arg_index;
};
using AtenFuncArgs = std::vector<FuncArg>;
using CallFuncArgs = std::vector<FuncArg>;

// Check any use of `v` matches the aten function call
// or CallFunction patterns
bool matchArgPattern(
    Value* v,
    const AtenFuncArgs& aten_func_args,
    const CallFuncArgs& call_func_args) {
  for (const Use& u : v->uses()) {
    for (const auto& func_arg : aten_func_args) {
      if (isAtenFuncNthArg(v, u.user, func_arg.func_name, func_arg.arg_index)) {
        return true;
      }
    }

    for (const auto& func_arg : call_func_args) {
      if (isCallFunctionNthArg(
              v, u.user, func_arg.func_name, func_arg.arg_index)) {
        return true;
      }
    }
  }
  return false;
}

bool isBiasOfConvOrLinear(Value* v) {
  bool result = matchArgPattern(
      v,
      AtenFuncArgs({{"conv2d", 2}, {"linear", 2}}),
      CallFuncArgs({{"linear", 3}}));
  if (result) {
    TORCH_CHECK(
        v->uses().size() == 1,
        "We only support conv/linear bias being used by one node.");
  }
  return result;
}

bool isWeightOfConvOrLinear(Value* v) {
  bool result = matchArgPattern(
      v,
      AtenFuncArgs({{"conv2d", 1}, {"linear", 1}}),
      CallFuncArgs({{"linear", 2}}));
  if (result) {
    TORCH_CHECK(
        v->uses().size() == 1,
        "We only support conv/linear weight being used by one node.");
  }
  return result;
}

script::Module getObserverModuleFor(Value* v, const QConfig& qconfig) {
  return
    isWeightOfConvOrLinear(v) ? std::get<1>(qconfig) : std::get<0>(qconfig);
}

void replaceConvolutionWithConv2d(std::shared_ptr<Graph>& graph) {
  std::string convolution = R"(
graph(%a, %w, %b, %stride, %padding, %dilation, %transposed, %output_padding, %groups, %benchmark, %deterministic, %cudnn_enabled):
        %r = aten::_convolution(%a, %w, %b, %stride, %padding, %dilation, %transposed, %output_padding, %groups, %benchmark, %deterministic, %cudnn_enabled)
        return (%r) )";

  std::string conv2d = R"(
graph(%a, %w, %b, %stride, %padding, %dilation, %transposed, %output_padding, %groups, %benchmark, %deterministic, %cudnn_enabled):
        %r = aten::conv2d(%a, %w, %b, %stride, %padding, %dilation, %groups)
        return (%r) )";

  // Filter the unsupported case
  auto filter = [](const Match& match,
                   const std::unordered_map<std::string, Value*>& vmap) {
    const auto& match_vmap = match.values_map;
    auto transposed_value =
        getIValue("transposed", match_vmap, vmap).value().toBool();
    auto benchmark_value =
        getIValue("benchmark", match_vmap, vmap).value().toBool();
    auto deterministic_value =
        getIValue("deterministic", match_vmap, vmap).value().toBool();
    auto cudnn_enabled_value =
        getIValue("cudnn_enabled", match_vmap, vmap).value().toBool();
    auto output_padding_value =
        getIValue("output_padding", match_vmap, vmap).value().toIntList();

    if (!transposed_value && !benchmark_value && !deterministic_value &&
        cudnn_enabled_value && (output_padding_value[0] == 0) &&
        (output_padding_value[1] == 0)) {
      return true;
    }
    return false;
  };

  SubgraphRewriter rewriter;
  rewriter.RegisterRewritePattern(convolution, conv2d);
  rewriter.runOnGraph(graph, filter);
}

script::Module InsertObserversHelper::getInvokedModule(
    script::Module& module, Node* n, Value* self) {
  auto* instance = n->inputs()[0];
  auto path = getModuleAccessPath(instance, self);
  return findChildModule(module, path);
}
ModuleMethodVector InsertObserversHelper::getInvokedMethods(
    script::Module& module,
    const std::string& method_name) {
  ModuleMethodVector invoked_methods;
  script::Method method = module.get_method(method_name);
  auto graph = method.graph();

  std::stack<Block*> blocks_to_visit;
  blocks_to_visit.push(graph->block());
  while (!blocks_to_visit.empty()) {
    Block* b = blocks_to_visit.top();
    blocks_to_visit.pop();
    for (Node* n : b->nodes()) {
      // Skip observer nodes
      if (observer_nodes_.count(n)) {
        continue;
      }
      if (n->kind() == prim::CallMethod) {
        invoked_methods.push_back(std::make_pair(getInvokedModule(module, n, graph->inputs()[0]), n->s(attr::name)));
      }

      for (Block* subblock : n->blocks()) {
        blocks_to_visit.push(subblock);
      }
    }
  }
  return invoked_methods;
}

void InsertObserversHelper::insertObserverFor(
    Value* v,
    script::Module& module,
    const script::Module& observer_module) {
  if (observed_values_.count(v)) {
    return;
  }
  script::Module observer = observer_module.clone_instance();
  std::string observer_name = "_observer_" + c10::to_string(uid_++);
  while (module.hasattr(observer_name)) {
    observer_name = "_observer_" + c10::to_string(uid_++);
  }
  module.register_module(observer_name, observer);
  auto* g = v->owningGraph();
  graph_observer_map_[g].push_back(std::make_tuple(observer_name, observer));

  // Get handle of observer module
  Node* observer_instance =
      g->createGetAttr(g->inputs()[0], observer_name)->insertAfter(v->node());
  observer_instance->output()->setDebugName(observer_name);

  {
    WithInsertPoint guard(observer_instance->next());
    // Match arguments to types of observer's arguments
    script::MatchedSchema forward_matched_schema = script::matchSchema(
        observer.get_method("forward").function().getSchema(),
        v->node()->sourceRange(),
        *g,
        {observer_instance->output(), v},
        {});
    // Insert call to observer's forward
    Node* call = g->insertMethodCall("forward", forward_matched_schema)->node();
    call->output()->copyMetadata(v);

    // Replace v with the output of observer
    v->replaceAllUsesWith(call->output());
    // The above also replaced the input to `call`, so switch it back to
    // the correct value
    call->replaceInput(1, v);
    observer_nodes_.emplace(call);
  }
  observed_values_.insert(v);
}

void InsertObserversHelper::skipValuesInPattern(
    Graph& graph,
    const PatternInfo& pattern) {
  const Graph& pattern_graph = *pattern.pattern_graph;
  const std::unordered_map<std::string, Value*>& vmap = pattern.vmap;

  const auto& matches = findPatternMatches(pattern_graph, graph);
  for (const auto& match : matches) {
    auto output_value = match.values_map.at(vmap.at("first_output"));
    GRAPH_DEBUG("Skipping value in function pattern:",
                output_value->debugName());
    values_to_skip_.insert(output_value);
  }
}

void InsertObserversHelper::addIntermediateValuesToSkipObserver(
    const script::Module& module,
    const std::string& method_name) {
  script::Method method = module.get_method(method_name);
  auto graph = method.graph();

  for (const auto& pattern : skip_patterns) {
    skipValuesInPattern(*graph, pattern);
  }
}

<<<<<<< HEAD
void InsertObserversHelper::fillPassThroughValueMap(const std::shared_ptr<Graph>& graph) {
  std::stack<Block*> blocks_to_visit;
  blocks_to_visit.push(graph->block());
  while (!blocks_to_visit.empty()) {
    Block* b = blocks_to_visit.top();
    blocks_to_visit.pop();
    for (Node* n : b->nodes()) {
      auto input_indexes = getGeneralOpTensorInputIndexes(n);
      if (input_indexes.size() > 0) {
        for (auto i : input_indexes) {
          for (auto j = 0; j < n->outputs().size(); ++j) {
            pass_through_value_map_[n->outputs()[j]].push_back(n->inputs()[i]);
          }
        }
      }
      for (Block* subblock : n->blocks()) {
        blocks_to_visit.push(subblock);
      }
    }
  }
}

void InsertObserversHelper::preprocess(
    script::Module& module,
    const std::string& method_name) {
  script::Method method = module.get_method(method_name);
  auto graph = method.graph();
  // To cleanup traced graph
  ConstantPooling(graph);
  ConstantPropagation(graph);
  // must do constant propagation first before replacement
  replaceConvolutionWithConv2d(graph);
  // fuse decomposed linear into aten::linear
  FuseLinear(graph);
  // We need to call this before calling insertObservers for
  // invoked methods
  addIntermediateValuesToSkipObserver(module, method_name);

  // Fill the boundary_value_map_
=======
void InsertObserversHelper::fillBoundaryValueMap(
    script::Module& module, const std::string& method_name) {
  auto graph = module.get_method(method_name).graph();
>>>>>>> 66c21fb7
  std::stack<Block*> blocks_to_visit;
  blocks_to_visit.push(graph->block());
  auto* self = graph->inputs()[0];
  while (!blocks_to_visit.empty()) {
    Block* b = blocks_to_visit.top();
    blocks_to_visit.pop();
    for (Node* n : b->nodes()) {
      if (n->kind() == prim::CallMethod) {
        auto m = getInvokedModule(module, n, self);
        auto g = m.get_method(n->s(attr::name)).graph();
        // add mapping from callsite value to value in called graph
        for (auto i = 0; i < g->outputs().size(); ++i) {
          auto* return_val = g->outputs()[i];
          boundary_value_map_[n->outputs()[i]].push_back(return_val);
        }
        for (auto i = 0; i < g->inputs().size(); ++i) {
          auto* input_val = g->inputs()[i];
          boundary_value_map_[n->inputs()[i]].push_back(input_val);
          caller_to_callee_[n->inputs()[i]] = input_val;
        }
      }
      for (Block* subblock : n->blocks()) {
        blocks_to_visit.push(subblock);
      }
    }
  }
}

void InsertObserversHelper::preprocess(
    script::Module& module,
    const std::string& method_name) {
  script::Method method = module.get_method(method_name);
  auto graph = method.graph();
  // To cleanup traced graph
  ConstantPooling(graph);
  ConstantPropagation(graph);
  // must do constant propagation first before replacement
  replaceConvolutionWithConv2d(graph);
  // fuse decomposed linear into aten::linear
  FuseLinear(graph);
  addIntermediateValuesToSkipObserver(module, method_name);

  fillValueObserverMap(module, method_name);
  fillBoundaryValueMap(module, method_name);

  fillPassThroughValueMap(graph);

  for (auto& invoked_method : getInvokedMethods(module, method_name)) {
    auto& invoked_module = std::get<0>(invoked_method);
    const auto& invoked_method_name = std::get<1>(invoked_method);
    preprocess(invoked_module, invoked_method_name);
  }
}

bool InsertObserversHelper::valueNeedsToBeQuantized(Value* v) {
  if (!v->type()->isSubtypeOf(TensorType::get())) {
    return false;
  }
  // Check whether producer is quantizable
  if (nodeQuantizable(v->node())) {
    return true;
  }
  // Check whether user is quantizable
  for (const auto& use : v->uses()) {
    if (nodeQuantizable(use.user) && !isBiasOfConvOrLinear(v)) {
      return true;
    }
  }
  return false;
}

void InsertObserversHelper::fillValueObserverMap(
    script::Module& module,
    const std::string& method_name) {
  script::Method method = module.get_method(method_name);
  auto graph = method.graph();

  if (visited_graph_of_observer_map_.count(graph.get())) {
    return;
  }
  visited_graph_of_observer_map_.insert(graph.get());

  std::stack<Block*> blocks_to_visit;
  auto qconfig_opt = module_qconfig_map_.at(module._ivalue());
  if (!qconfig_opt) {
    return;
  }
  auto qconfig = *qconfig_opt;

  for (auto* v : graph->inputs()) {
    if (valueNeedsToBeQuantized(v)) {
      observer_for_value_[v] = getObserverModuleFor(v, qconfig);
    }
  }

  blocks_to_visit.push(graph->block());
  while (!blocks_to_visit.empty()) {
    Block* b = blocks_to_visit.top();
    blocks_to_visit.pop();
    for (Node* n : b->nodes()) {
      for (Value* v : n->outputs()) {
        if (valueNeedsToBeQuantized(v)) {
          observer_for_value_[v] = getObserverModuleFor(v, qconfig);
        }
      }

      for (Block* subblock : n->blocks()) {
        blocks_to_visit.push(subblock);
      }
    }
  }
}

c10::optional<script::Module>
InsertObserversHelper::getObserverFor(Value* v) {
  if (observer_for_value_.count(v)) {
    auto observer = observer_for_value_.at(v);
    return observer;
  }
  c10::optional<script::Module> result;
  if (boundary_value_map_.count(v)) {
    for (Value* next : boundary_value_map_.at(v)) {
      auto observer_opt = getObserverFor(next);
      if (observer_opt) {
        // Need to make sure all values are
        // configured with same observer
        if (result) {
          TORCH_CHECK(
              *observer_opt == *result,
              "Expecting all values in the graph only configured with one observer");
        } else {
          result = observer_opt;
        }
      }
    }
  }
  return result;
}

std::tuple<OptionalModuleVector, OptionalModuleVector, std::vector<size_t>> InsertObserversHelper::insertObservers(
    script::Module& module,
    const std::string& method_name,
<<<<<<< HEAD
    bool is_outermost,
    std::unordered_set<Value*> graph_observed_values) {
=======
    bool is_entry_point) {
>>>>>>> 66c21fb7
  auto graph = module.get_method(method_name).graph();
  // graph input/output values, used to skip inserting observers
  // for input and output of the graph, we have to insert the observers
  // at call site because the graph itself can be shared
  std::unordered_set<Value*> graph_inputs_outputs;
  // list of observer modules for input values
  std::vector<c10::optional<script::Module>> graph_input_observers;
  // list of observer modules for output values
  std::vector<c10::optional<script::Module>> graph_output_observers;

  // if the current graph is the entry point graph(the forward graph
  // of the top level module), we can insert observers in the graph
  if (!is_entry_point) {
    for (auto* v : graph->inputs()) {
      graph_inputs_outputs.insert(v);
      graph_input_observers.push_back(getObserverFor(v));
    }

    for (auto* v : graph->outputs()) {
      graph_inputs_outputs.insert(v);
      graph_output_observers.push_back(getObserverFor(v));
    }
  }
<<<<<<< HEAD
  bool visited = graph_observer_map_.count(graph.get());
  if (visited) {
=======

  // We'll return this information to the call site of the graph
  // since observers should be inserted at call site
  auto graph_observers = std::make_tuple(graph_input_observers, graph_output_observers);

  // This means the graph is been processed before, we just
  // need to attach observer modules and construct the information
  // needed by call site here
  if (graph_observer_map_.count(graph.get())) {
>>>>>>> 66c21fb7
    // instance clone of observer module and setAttr
    for (const auto& observer_attrs : graph_observer_map_.at(graph.get())) {
      const auto& name = std::get<0>(observer_attrs);
      const auto& observer = std::get<1>(observer_attrs);
      module._ivalue()->setAttr(name, observer.clone_instance()._ivalue());
    }
  }
  GRAPH_DUMP("inserting observer for:", graph);

  std::stack<Block*> blocks_to_visit;
  blocks_to_visit.push(graph->block());
  auto* self = graph->inputs()[0];
  // We first construct a map from value to the module, then
  // insert observers for them later, this is to avoid interference
  // of the inserted observers with the analysis to decide where
  // to insert observers, also we only insert observers for
  // "intermediate values" that is not the input/output of the
  // graph
  std::unordered_map<Value*, script::Module> values_to_observe;
  while (!blocks_to_visit.empty()) {
    Block* b = blocks_to_visit.top();
    blocks_to_visit.pop();
    for (Node* n : b->nodes()) {
      if (observer_nodes_.count(n)) {
        continue;
      }
      if (n->kind() == prim::CallMethod) {
        auto m = getInvokedModule(module, n, self);
        std::unordered_set<Value*> callee_observed_inputs;
        for (auto i = 0; i < n->inputs().size(); ++i) {
          if (graph_observed_values.count(n->inputs()[i])) {
            callee_observed_inputs.insert(caller_to_callee_[n->inputs()[i]]);
          }
        }
        auto info_from_callee = insertObservers(m, n->s(attr::name), false, callee_observed_inputs);
        auto input_observers = std::get<0>(info_from_callee);
        auto output_observers = std::get<1>(info_from_callee);
        auto callee_observed_outputs = std::get<2>(info_from_callee);
        for (auto idx : callee_observed_outputs) {
          graph_observed_values.insert(n->outputs()[idx]);
        }
        for (auto i = 0; i < n->inputs().size(); ++i) {
          if (input_observers[i] && !graph_inputs_outputs.count(n->inputs()[i]) && !graph_observed_values.count(n->inputs()[i])) {
            values_to_observe[n->inputs()[i]] = *input_observers[i];
            graph_observed_values.insert(n->inputs()[i]);
          }
        }
        for (auto i = 0; i < n->outputs().size(); ++i) {
          if (output_observers[i] && !graph_inputs_outputs.count(n->outputs()[i]) && !graph_observed_values.count(n->outputs()[i])) {
            values_to_observe[n->outputs()[i]] = *output_observers[i];
            graph_observed_values.insert(n->outputs()[i]);
          }
        }
      } else {
        for (Value* v : n->outputs()) {
          propagateObservedProperty(v, graph_observed_values);
          if (!graph_inputs_outputs.count(v) && !graph_observed_values.count(v)) {
            if (auto observer_opt = getObserverFor(v)) {
              values_to_observe[v] = *observer_opt;
              graph_observed_values.insert(v);
            }
          }
        }
      }
      for (Block* subblock : n->blocks()) {
        blocks_to_visit.push(subblock);
      }
    }
  }
<<<<<<< HEAD
  std::vector<size_t> output_idxs;
  for (auto i = 0; i < graph->outputs().size(); ++i) {
    if (graph_observed_values.count(graph->outputs()[i])) {
      output_idxs.push_back(i);
=======
  for (const auto& item : values_to_observe) {
    auto* v = item.first;
    auto observer = item.second;
    if (!values_to_skip_.count(v)) {
      insertObserverFor(v, module, observer);
>>>>>>> 66c21fb7
    }
  }
  if (!visited) {
    for (auto item : values_to_observe) {
      auto* v = item.first;
      auto observer = item.second;
      if (!values_to_skip_.count(v)) {
        insertObserverFor(v, module, observer);
      }
    }
  }
  return std::make_tuple(graph_input_observers, graph_output_observers, output_idxs);
}

bool InsertObserversHelper::propagateObservedProperty(
    Value* output, std::unordered_set<Value*>& graph_observed_values) {
  if (pass_through_value_map_.count(output)) {
    // since the vector is always non-empty, we will
    // not return the initial value
    bool all_observed = true;
    for (Value* v : pass_through_value_map_.at(output)) {
      all_observed &= observed_values_.count(v) || graph_observed_values.count(v);
    }
    if (all_observed) {
      // This is to propagate observed property through
      // all ops that doesn't require observation
      graph_observed_values.insert(output);
    }
    return all_observed;
  }
  return false;
}

void insertDeQuantCall(Graph* graph,
                       Value* quantized_val,
                       Value* original_val,
                       const std::vector<Use>& uses) {
  for (size_t i = 0; i < uses.size(); ++i) {
    Node* dequant =
      graph->create(Symbol::aten("dequantize"), {quantized_val});
    dequant->output()->setDebugName(
        original_val->debugName() + ".dequant." + c10::guts::to_string(i));
    uses[i].user->replaceInputWith(original_val, dequant->output());
    graph->insertNode(dequant);
  }
}

void insertQuantDeQuantCall(Value* self, Node* observer, bool is_per_channel) {
  Graph* g = observer->owningGraph();
  // Original value that is observed
  Value* v = observer->input(1);

  std::string quantize_func;
  std::vector<Value*> inputs = {v};

  // Inserting before insert point
  WithInsertPoint ins(v->node()->next());
  std::string prefix = v->debugName();
  // Insert GetAttr nodes for quantization parameters
  if (is_per_channel) {
    quantize_func = "quantize_per_channel";
    inputs.push_back(g->insertGetAttr(self, prefix + "_scale"));
    inputs.push_back(g->insertGetAttr(self, prefix + "_zero_point"));
    inputs.push_back(g->insertGetAttr(self, prefix + "_axis"));
  } else {
    quantize_func = "quantize_per_tensor";
    inputs.push_back(
        g->insertGetAttr(self, prefix + "_scale")->setType(FloatType::get()));
    inputs.push_back(g->insertGetAttr(self, prefix + "_zero_point")
                         ->setType(IntType::get()));
  }
  inputs.push_back(
      g->insertGetAttr(self, prefix + "_scalar_type")->setType(IntType::get()));

  Node* quant = g->create(at::Symbol::aten(quantize_func), inputs);
  quant->output()->setDebugName(v->debugName() + ".quant");
  g->insertNode(quant);

  // two passes to insert the dequant for every usage
  // in first pass, identify all the nodes using "v"
  std::vector<Use> uses;
  for (const auto& use : v->uses()) {
    // Skip quant node and observer node (we need to keep
    // observer nodes around since we need them to
    // find the quantization parameters)
    if (use.user != quant && use.user != observer) {
      uses.push_back(use);
    }
  }

  // in second pass, replace the input "v" with dequant output
  insertDeQuantCall(g, quant->output(), v, uses);
}

// find the observer for Value `v` and return the name of the observer
c10::optional<std::string> findObserverName(Value* v) {
  // Note that here we just check for the name of observer, but the ideally
  // we should be comparing the type of observer, this is a temporary
  // work around until data only clone of module.clone is supported.
  Node* n = v->node();
  if (n->kind() == prim::CallMethod && n->s(attr::name) == "forward") {
    auto module_instance = n->inputs().at(0);
    if (module_instance->node()->kind() == prim::GetAttr &&
        module_instance->node()->s(attr::name).find("_observer_") !=
            std::string::npos) {
      return module_instance->node()->s(attr::name);
    }
  }
  return c10::nullopt;
}

c10::QScheme toAffine(c10::QScheme qscheme) {
  switch (qscheme) {
    case c10::kPerTensorAffine:
    case c10::kPerTensorSymmetric:
      return c10::kPerTensorAffine;
    case c10::kPerChannelAffine:
    case c10::kPerChannelSymmetric:
      return c10::kPerChannelAffine;
    default:
      return qscheme;
  }
}

class InsertQuantDeQuantHelper {
 public:
  InsertQuantDeQuantHelper() {}
  void run(script::Module& module, const std::string& method_name);

  ModuleMethodVector getInvokedMethods(
      script::Module& module,
      const std::string& method_name);

  // Get quantization parameter map of the given Value in Graph
  // by searching for observer module of the value and extract the
  // quantization parameters from the observer module
  std::tuple<c10::QScheme, QParamMap> getQSchemeAndQParamMap(
      script::Module& module,
      Node* n);
  void checkQScheme(Graph* g, c10::QScheme qscheme) {
    if (qscheme_for_graph_.count(g)) {
      TORCH_CHECK(
          qscheme_for_graph_.at(g) == qscheme ||

              "Quantizing same graph with different types of "
              "QSchemes is not supported.\n",
          " Expecting:",
          c10::toString(qscheme_for_graph_.at(g)),
          " Got:",
          c10::toString(qscheme));
    } else {
      qscheme_for_graph_[g] = toAffine(qscheme);
    }
  }

  c10::optional<script::Module> findChildModuleToQuantize(
      script::Module& module,
      Value* child_instance);
  void collectObserverNodesAndValueToQuantize(script::Module& module, Value*);
  // Cleanup observer nodes from graph and observer modules
  // from module object and ClassType
  void cleanup(script::Module& module);
  void cleanup(script::Module& module, Graph* g);
  void quantizeTensors(script::Module& module, Graph* g, Value* self);

 private:
  std::unordered_map<Graph*, std::vector<std::string>>
      observer_modules_to_remove_;
  // We only remove observer module attributes from type in the
  // first encounter of the graph, after that since the attributes
  // is already removed from the ClassType, we'll use the list of slot index to
  // replay this removal
  std::unordered_map<Graph*, std::vector<int>> removed_observer_slots_;
  std::unordered_map<Graph*, std::vector<Node*>> nodes_to_destroy_;
  // Map from Graph to observer node, we can use observer node to
  // get the information of original value that's been observed and
  // the quantization parameters
  std::unordered_map<Graph*, std::vector<Node*>> observer_nodes_;
  // Record qscheme for every graph, this is for checking
  // each graph is only quantized with one type of QScheme
  std::unordered_map<Graph*, c10::QScheme> qscheme_for_graph_;
};

void InsertQuantDeQuantHelper::collectObserverNodesAndValueToQuantize(
    script::Module& module,
    Value* v) {
  auto* g = v->owningGraph();
  auto observer_name = findObserverName(v);
  if (!observer_name) {
    return;
  }
  observer_modules_to_remove_[g].push_back(observer_name.value());

  Node* observer = v->node();
  TORCH_INTERNAL_ASSERT(
      observer->kind() == prim::CallMethod &&
      observer->s(attr::name) == "forward" &&
      observer->inputs()[0]->node()->kind() == prim::GetAttr &&
      observer->inputs()[0]->node()->s(attr::name) == observer_name);

  // Observer forward call node
  nodes_to_destroy_[g].push_back(observer);
  // GetAttr node for observer module
  nodes_to_destroy_[g].push_back(observer->inputs()[0]->node());
  Value* original_value = observer->input(1);
  v->replaceAllUsesWith(original_value);
  observer_nodes_[g].push_back(observer);
}

void InsertQuantDeQuantHelper::cleanup(script::Module& module) {
  for (auto& method : module.get_methods()) {
    cleanup(module, method.graph().get());
  }
  for (script::Module m : module.children()) {
    cleanup(m);
  }
}

void InsertQuantDeQuantHelper::cleanup(script::Module& module, Graph* g) {
  GRAPH_DUMP("Before Remove Observers:", g);
  if (nodes_to_destroy_.count(g)) {
    for (auto& n : nodes_to_destroy_.at(g)) {
      n->removeAllInputs();
    }
    for (auto& n : nodes_to_destroy_.at(g)) {
      n->destroy();
    }
    nodes_to_destroy_.at(g).clear();
  }

  // 1. If we have seen this graph before, this means the observer
  // attributes has been removed from the type(see step 2) but the slot
  // index of these attributes are kept in the list, we'll replay the observer
  // slots removal using these slot indexes
  if (removed_observer_slots_.count(g)) {
    for (auto slot : removed_observer_slots_.at(g)) {
      module._ivalue()->unsafeRemoveSlot(slot);
    }
  }

  // 2. Remove observer modules from last one to first one in order to
  // reduce the time complexity, assuming all the observer modules
  // are added after the existing modules, we'll have complexity of
  // O(N) where N is number of observer modules with this optimization
  if (observer_modules_to_remove_.count(g)) {
    auto& observers = observer_modules_to_remove_.at(g);
    for (int64_t i = observers.size() - 1; i >= 0; --i) {
      auto observer_name = observers[i];
      GRAPH_DEBUG("Trying to remove: ", observer_name);
      if (module.type()->hasAttribute(observer_name)) {
        // We record the slot index here in order to replay the
        // slot removal in other objects that's sharing the ClassType
        // since we're going to remove attribute in the ClassType here
        removed_observer_slots_[g].push_back(
            module.type()->getAttributeSlot(observer_name));
        module._ivalue()->unsafeRemoveAttr(observer_name);
        module.type()->unsafeRemoveAttribute(observer_name);
      }
    }
    observers.clear();
  }
  GRAPH_DUMP("After remove observers :", g);
}

void InsertQuantDeQuantHelper::quantizeTensors(
    script::Module& module,
    Graph* g,
    Value* self) {
  if (!observer_nodes_.count(g)) {
    return;
  }
  for (auto* n : observer_nodes_.at(g)) {
    auto* original_value = n->input(1);
    auto tp = getQSchemeAndQParamMap(module, n);
    checkQScheme(g, std::get<0>(tp));
    auto qparam_map = std::get<1>(tp);
    for (auto& pr : qparam_map) {
      const auto& name = pr.first;
      const auto& qparam = pr.second;
      module.register_attribute(
          original_value->debugName() + name, qparam.type(), qparam);
    }
    bool is_per_channel = qparam_map.at("_scale").isTensor();
    insertQuantDeQuantCall(self, n, is_per_channel);
  }
}

void checkGetQParamsResult(const IValue& qparams) {
  TORCH_CHECK(
      qparams.isTuple(),
      "`get_qparams` function is expected to return a "
      "Tuple, but got:",
      qparams.tagKind());
  auto tp = qparams.toTuple();
  TORCH_CHECK(
      tp->elements().size() == 2 || tp->elements().size() == 3,
      "`get_qparams` function is expected to return a "
      "Tuple of size 2 or 3, got Tuple of size ",
      tp->elements().size());
  // Expect first two elements of the tuple to be Tensor
  for (size_t i = 0; i < 2; ++i) {
    TORCH_CHECK(
        tp->elements()[i].isTensor(),
        "Element of Tuple is expected to be Tensor, but element ",
        i,
        " has type: ",
        tp->elements()[i].tagKind());
  }
  // Expect the third elements of the tuple to be int
  if (tp->elements().size() == 3) {
    TORCH_CHECK(
        tp->elements()[2].isInt(),
        "Element of Tuple is expected to be int, but element ",
        2,
        " has type: ",
        tp->elements()[2].tagKind());
  }
}

std::tuple<c10::QScheme, QParamMap> InsertQuantDeQuantHelper::
    getQSchemeAndQParamMap(script::Module& module, Node* n) {
  // TODO: refactor findObserverName to take Node* as input
  Value* v = n->output();
  TORCH_INTERNAL_ASSERT(
      v->type()->isSubtypeOf(TensorType::get()),
      "Expected output of observer node to be Tensor");
  auto observer_name = findObserverName(v);
  TORCH_INTERNAL_ASSERT(
      observer_name,
      "getQSchemeAndParamMap expects the corresponding observer for ",
      v->debugName(),
      " exists.");
  auto observer_module = module.attr(observer_name.value()).toModule();
  auto get_qparams = observer_module.get_method("get_qparams");
  IValue result = get_qparams(std::vector<IValue>());
  checkGetQParamsResult(result);
  auto scalar_type = observer_module.attr("dtype");
  TORCH_CHECK(
      scalar_type.toScalarType() != at::ScalarType::Undefined,
      "dtype of observer can't be undefined");
  auto tp = result.toTuple();
  at::Tensor scale = tp->elements()[0].toTensor().to(at::kFloat);
  at::Tensor zero_point = tp->elements()[1].toTensor().to(at::kInt);
  std::unordered_map<std::string, IValue> qparams = {
      {"_scalar_type", scalar_type},
  };
  auto qscheme = observer_module.attr("qscheme").toQScheme();
  if (qscheme == c10::kPerChannelAffine ||
      qscheme == c10::kPerChannelSymmetric) {
    qparams["_scale"] = scale;
    qparams["_zero_point"] = zero_point;
    qparams["_axis"] = tp->elements()[2].toInt();
  } else {
    qparams["_scale"] = scale.item<double>();
    qparams["_zero_point"] = zero_point.item<int64_t>();
  }
  return std::make_tuple(qscheme, qparams);
}

c10::optional<script::Module> InsertQuantDeQuantHelper::
    findChildModuleToQuantize(script::Module& module, Value* child_instance) {
  TORCH_INTERNAL_ASSERT(
      child_instance->node()->kind() == prim::GetAttr,
      "Child instance should come from GetAttr.");
  auto child_module_name = child_instance->node()->s(attr::name);
  if (child_module_name.find("_observer_") == std::string::npos) {
    return module.attr(child_module_name).toModule();
  }
  return c10::nullopt;
}

ModuleMethodVector InsertQuantDeQuantHelper::getInvokedMethods(
    script::Module& module,
    const std::string& method_name) {
  auto graph = module.get_method(method_name).graph();

  ModuleMethodVector invoked_methods;
  std::stack<Block*> blocks_to_visit;
  blocks_to_visit.push(graph->block());
  while (!blocks_to_visit.empty()) {
    Block* b = blocks_to_visit.top();
    blocks_to_visit.pop();
    for (Node* n : b->nodes()) {
      if (n->kind() == prim::CallMethod) {
        auto module_instance = n->inputs()[0];
        auto module_method_name = n->s(attr::name);
        c10::optional<script::Module> m;
        // calling method on self
        if (module_instance == graph->inputs()[0]) {
          m = module;
        } else {
          m = findChildModuleToQuantize(module, module_instance);
        }
        if (m) {
          invoked_methods.push_back({*m, module_method_name});
        }
      }

      for (Block* subblock : n->blocks()) {
        blocks_to_visit.push(subblock);
      }
    }
  }
  return invoked_methods;
}

void InsertQuantDeQuantHelper::run(
    script::Module& module,
    const std::string& method_name) {
  for (auto& invoked_methods : getInvokedMethods(module, method_name)) {
    auto& invoked_module = std::get<0>(invoked_methods);
    const auto& invoked_method_name = std::get<1>(invoked_methods);
    run(invoked_module, invoked_method_name);
  }

  script::Method method = module.get_method(method_name);
  auto graph = method.graph();

  // We only need to register new parameters if the graph has
  // been quantized before
  // TODO: dedup this part with code in quantizeTensors
  if (observer_nodes_.count(graph.get())) {
    for (auto* n : observer_nodes_.at(graph.get())) {
      auto* original_value = n->input(1);
      auto tp = getQSchemeAndQParamMap(module, n);
      checkQScheme(graph.get(), std::get<0>(tp));
      auto qparam_map = std::get<1>(tp);
      for (auto& pr : qparam_map) {
        const auto& name = pr.first;
        const auto& qparam = pr.second;
        module._ivalue()->setAttr(original_value->debugName() + name, qparam);
      }
    }
    return;
  }

  // prim::Param nodes do not belong to the graph. Hence the Insert
  // point is the beginning of graph node. This also safe guards against
  // observing a potentially mutated value due to some in-place operation
  std::vector<Value*> input_values;
  for (size_t idx = 1; idx < method.num_inputs(); ++idx) {
    auto& v = graph->inputs()[idx];
    if (v->type()->isSubtypeOf(TensorType::get())) {
      input_values.push_back(v);
    }
  }

  std::stack<Block*> blocks_to_visit;
  blocks_to_visit.push(graph->block());
  while (!blocks_to_visit.empty()) {
    Block* b = blocks_to_visit.top();
    blocks_to_visit.pop();
    for (auto it = b->nodes().begin(), end = b->nodes().end(); it != end;) {
      Node* n = *it++;
      for (Value* v : n->outputs()) {
        if (!v->type()->isSubtypeOf(TensorType::get())) {
          continue;
        }
        collectObserverNodesAndValueToQuantize(module, v);
      }

      for (Block* subblock : n->blocks()) {
        blocks_to_visit.push(subblock);
      }
    }
  }

  for (Value* v : input_values) {
    collectObserverNodesAndValueToQuantize(module, v);
  }
  GRAPH_DUMP("Before Quantize Tensors:", graph);
  Value* self = graph->inputs()[0];
  quantizeTensors(module, graph.get(), self);
  GRAPH_DUMP("After Quantize Tensors:", graph);
}

void insertPrepackUnpackForLinear(std::shared_ptr<Graph>& graph) {
  std::string linear_with_quant = R"(
graph(%linear, %a_dequant, %w_quant, %b):
        %w_dequant = aten::dequantize(%w_quant)
        %r = prim::CallFunction(%linear, %a_dequant, %w_dequant, %b)
        return (%r) )";

  std::string linear_with_quant_prepack = R"(
graph(%linear, %a_dequant, %w_quant, %b):
        %packed_params = quantized::linear_prepack(%w_quant, %b)
        %w_quant_unpacked : Tensor, %b_unpacked : Tensor? = quantized::linear_unpack(%packed_params)
        %w_dequant = aten::dequantize(%w_quant_unpacked)
        %r = prim::CallFunction(%linear, %a_dequant, %w_dequant, %b)
        return (%r) )";

  // Filter to match linear CallFunction
  auto filter = [](const Match& match,
                   const std::unordered_map<std::string, Value*>& vmap) {
    const auto& match_vmap = match.values_map;
    auto linear_value = match_vmap.at(vmap.at("linear"));
    auto func_name = getFuncName(linear_value);
    if (func_name == "linear") {
      return true;
    }
    return false;
  };

  SubgraphRewriter rewriter;
  rewriter.RegisterRewritePattern(linear_with_quant, linear_with_quant_prepack);
  rewriter.runOnGraph(graph, filter);
}

void insertPrepackUnpackForConv2d(std::shared_ptr<Graph>& graph) {
  std::string conv_with_quant = R"(
graph(%a_dequant, %w_quant, %b, %stride, %padding, %dilation, %groups):
        %w_dequant = aten::dequantize(%w_quant)
        %r = aten::conv2d(%a_dequant, %w_dequant, %b, %stride, %padding, %dilation, %groups)
        return (%r) )";

  std::string conv_with_quant_prepack = R"(
graph(%a_dequant, %w_quant, %b, %stride, %padding, %dilation, %groups):
        %packed_params = quantized::conv2d_prepack(%w_quant, %b, %stride, %padding, %dilation, %groups)
        %w_quant_unpacked : Tensor, %b_unpacked : Tensor? = quantized::conv2d_unpack(%packed_params)
        %w_dequant = aten::dequantize(%w_quant_unpacked)
        %r = aten::conv2d(%a_dequant, %w_dequant, %b_unpacked, %stride, %padding, %dilation, %groups)
        return (%r) )";

  SubgraphRewriter rewriter;
  rewriter.RegisterRewritePattern(conv_with_quant, conv_with_quant_prepack);
  rewriter.runOnGraph(graph);
}

c10::optional<IValue> toTwoElementIntList(Value* v) {
  auto* n = v->node();
  if (n->kind() == prim::Constant) {
    auto iv = toIValue(v);
    if (iv && iv.value().isIntList() && iv.value().toIntList().size() == 2) {
      return iv;
    }
  }

  if (n->kind() == prim::ListConstruct && n->inputs().size() == 2) {
    auto e0 = toIValue(n->inputs()[0]);
    auto e1 = toIValue(n->inputs()[1]);
    if (!e0 || !e1 || !e0.value().isInt() || !e1.value().isInt()) {
      return c10::nullopt;
    }
    return IValue(c10::List<int64_t>({e0.value().toInt(), e1.value().toInt()}));
  }
  return c10::nullopt;
}

// A helper class to make uses of module unique
class ModuleUseDeduper {
 public:
  ModuleUseDeduper(script::Module& module) : module_(module) {}
  void dedup() {
    for (auto& method : module_.get_methods()) {
      const auto& graph = method.graph();
      findModuleUses(graph.get());
    }
    dedupModuleUses();
  }

 private:
  // Analyze the code to record information represents
  // uses of the module, which we'll use later to actually perform the dedup
  // operation Please see the comments of member variables of the class for more
  // information
  void findModuleUses(Graph* graph) {
    GRAPH_DUMP("Finding module uses for ", graph);

    std::stack<Block*> blocks_to_visit;
    blocks_to_visit.push(graph->block());
    Value* self = graph->inputs()[0];
    while (!blocks_to_visit.empty()) {
      Block* b = blocks_to_visit.top();
      blocks_to_visit.pop();
      for (Node* n : b->nodes()) {
        for (Block* subblock : n->blocks()) {
          blocks_to_visit.push(subblock);
        }
        if (n->kind() != prim::CallMethod) {
          continue;
        }
        Value* instance = n->inputs()[0];
        // boundary_val is the value we get when we trace back
        // the GetAttr access chain until we hit the input of graph
        // or a node that is not prim::GetAttr
        auto path = getModuleAccessPath(instance, self);

        // path.size() == 0 means we're calling a method
        // on self, we don't need to dedup uses of self
        if (path.size() == 0) {
          continue;
        }
        value_to_path_map_[instance] = path;
        auto m = findChildModule(module_, path);
        // If we fail to insert the module to the unique_modules_ set,
        // which means there are uses of this module before this point,
        // we'll have to rewrite the use
        if (!unique_modules_.insert(m._ivalue()).second) {
          uses_to_rewrite_.push_back(instance);
          GRAPH_DEBUG("Found use to rewrite: ", instance->debugName());
        }
      }
    }
  }

  // Deduplicate module uses given the information we recorded before
  void dedupModuleUses() {
    for (Value* v : uses_to_rewrite_) {
      const auto& path = value_to_path_map_.at(v);
      const auto& m = findChildModule(module_, path);
      // add a clone of the child module to the parent of the duplicated module
      const auto& child_name = addChildModule(module_, m, path);
      TORCH_INTERNAL_ASSERT(v->node()->kind() == prim::GetAttr);
      // change the name in GetAttr call
      auto original_name = v->node()->s(attr::name);
      v->node()->s_(attr::name, child_name);
      GRAPH_UPDATE(
          "Module use dedup: changing use of original module ",
          original_name,
          " to ",
          child_name);
    }
  }

  std::string addChildModule(
      script::Module& module,
      const script::Module& child_module,
      const std::vector<std::string>& path) {
    TORCH_INTERNAL_ASSERT(
        path.size() > 0, "path must have at least one element.");
    // Parent module of the leaf child module corresponding to
    // the path
    auto parent_of_leaf = findChildModule(
        module, std::vector<std::string>(path.begin(), path.end() - 1));

    // Original name of the child module
    std::string original_name = path[path.size() - 1];
    int uid = 0;
    std::string child_name = original_name + "_" + c10::to_string(uid++);
    while (parent_of_leaf.hasattr(child_name)) {
      child_name = original_name + "_" + c10::to_string(uid++);
    }
    parent_of_leaf.register_module(child_name, child_module.clone_instance());
    return child_name;
  }

  script::Module module_;
  // Map from value of module instance to the list of names of submodules
  // starting from the top level module, e.g. ["sub1", "sub2", "relu"]
  // Also this is a cache of calling `getModuleAccessPath` of the value
  std::unordered_map<Value*, std::vector<std::string>> value_to_path_map_;
  // Set of unique modules that are used in the graphs
  std::unordered_set<script::ModulePtr> unique_modules_;
  // Values that represent the module instance(the use of the module)
  // that we'll need to rewrite as a use of a cloned module
  // instance
  std::vector<Value*> uses_to_rewrite_;
};

struct ConvBNParameters {
  at::Tensor conv_w;
  at::Tensor conv_b;
  at::Tensor bn_rm;
  at::Tensor bn_rv;
  double bn_eps = 0.0;
  at::Tensor bn_w;
  at::Tensor bn_b;
};

static bool hastensor(script::Module& m, const char* name) {
  return m.hasattr(name) && m.attr(name).isTensor();
}

class FoldConvBatchNorm2dHelper {
 public:
  /**
   * In this step we find all Conv2d - BatchNorm2d patterns in the graph
   * and extract the corresponding parameters for these two modules,
   * and record informations for the modifications of the graph without
   * actually performing these modifications.
   */
  void analyze(script::Module& module);
  /**
   * In this step we perform all the modifications including
   * setting the attributes for conv module, rewriting values
   * and deleting nodes in the graph
   */
  void transform();

 private:
  bool tryExtractingConvBNParameters(
      script::Module& conv,
      script::Module& bn,
      ConvBNParameters& r);

  /**
   * Given the current weight and bias tensors of a Conv2d module and parameters
   * of the BatchNorm2d module we're folding with, compute the updated values
   * for the weight and bias.
   *
   * The function is basically copied from torch/nn/utils/fusion.py
   */
  std::tuple<at::Tensor, at::Tensor> computeUpdatedConvWeightAndBias(
      const ConvBNParameters& p);

  std::unordered_map<script::ModulePtr,
                     std::tuple<at::Tensor, at::Tensor>> conv_module_and_params_;
  std::unordered_map<Graph*, std::vector<std::tuple<std::string, std::string>>> conv_bn_names_;
  std::unordered_map<Value*, Value*> rewrite_map_;
  std::vector<Value*> values_to_rewrite_;
  std::unordered_set<Node*> nodes_to_delete_;
};

std::tuple<at::Tensor, at::Tensor> FoldConvBatchNorm2dHelper::
    computeUpdatedConvWeightAndBias(const ConvBNParameters& p) {
  at::Tensor bn_var_rsqrt = at::rsqrt(p.bn_rv + p.bn_eps);
  at::Tensor new_w = p.conv_w * (p.bn_w * bn_var_rsqrt).reshape({-1, 1, 1, 1});
  at::Tensor new_b = (p.conv_b - p.bn_rm) * bn_var_rsqrt * p.bn_w + p.bn_b;
  return std::make_tuple(new_w, new_b);
}

bool FoldConvBatchNorm2dHelper::tryExtractingConvBNParameters(
    script::Module& conv,
    script::Module& bn,
    ConvBNParameters& r) {
  if (!hastensor(conv, "weight") || !conv.hasattr("bias") ||
      !hastensor(bn, "weight") || !hastensor(bn, "bias") ||
      !hastensor(bn, "running_mean") || !hastensor(bn, "running_var") ||
      !bn.hasattr("eps")) {
    return false;
  }

  r.bn_rm = bn.attr("running_mean").toTensor();
  r.bn_rv = bn.attr("running_var").toTensor();
  r.bn_eps = bn.attr("eps").toDouble();
  r.bn_w = bn.attr("weight").toTensor();
  r.bn_b = bn.attr("bias").toTensor();

  r.conv_w = conv.attr("weight").toTensor();
  r.conv_b = at::zeros_like(r.bn_rm);
  auto bias_opt = conv.attr("bias").toOptional<at::Tensor>();
  if (bias_opt) {
    r.conv_b = *bias_opt;
  }

  return true;
}

void FoldConvBatchNorm2dHelper::analyze(script::Module& module) {
  const PatternInfo pattern = PatternInfo::parse_from_str(R"IR(
graph(%self, %x):
    %conv_submodule = match::module[name="Conv2d"](%self)
    %conv_out = prim::CallMethod[name="forward"](%conv_submodule, %x)
    %bn_submodule = match::module[name="BatchNorm2d"](%self)
    %bn_out = prim::CallMethod[name="forward"](%bn_submodule, %conv_out)
    return (%bn_out))IR");

  const Graph& pattern_graph = *pattern.pattern_graph;
  const auto& vmap = pattern.vmap;
  Value* pattern_conv_out = vmap.at("conv_out");
  Value* pattern_bn_out = vmap.at("bn_out");
  Value* pattern_conv_submodule = vmap.at("conv_submodule");
  Value* pattern_bn_submodule = vmap.at("bn_submodule");
  Node* pattern_conv = pattern_conv_out->node();
  Node* pattern_bn = pattern_bn_out->node();

  // We will put submodules into this worklist and keep processing items from it
  // one by one. We start by just putting the top module there.
  std::stack<script::Module> worklist({module});
  while (!worklist.empty()) {
    script::Module current = worklist.top();
    worklist.pop();

    // Queue submodules for processing
    for (const script::Module& submodule : current.children()) {
      worklist.push(submodule);
    }

    // Process all method of the current module
    for (auto& method : current.get_methods()) {
      GRAPH_DUMP(
          current.type()->name()->name() + "::" + method.name() +
          "() before Conv2d-BatchNorm2d folding",
          method.graph());
      const auto& matches = findPatternMatches(pattern_graph, *method.graph());

      GRAPH_DEBUG("number of Conv2d-BatchNorm2d matches: ", matches.size());
      Graph* g = method.graph().get();
      if (!conv_bn_names_.count(g)) {
        // This is to make sure we don't visit one graph multiple times
        conv_bn_names_[g] = {};
        for (const Match& match : matches) {
          GRAPH_DEBUG("Checking next match...");
          Node* matched_conv = match.nodes_map.at(pattern_conv);
          Node* matched_bn = match.nodes_map.at(pattern_bn);
          Node* matched_conv_submodule =
            match.values_map.at(pattern_conv_submodule)->node();
          Node* matched_bn_submodule =
            match.values_map.at(pattern_bn_submodule)->node();

          TORCH_INTERNAL_ASSERT(matched_conv_submodule->kind() == prim::GetAttr);
          TORCH_INTERNAL_ASSERT(matched_bn_submodule->kind() == prim::GetAttr);

          const auto& conv_module_name = matched_conv_submodule->s(Symbol::attr("name"));
          const auto& bn_module_name = matched_bn_submodule->s(Symbol::attr("name"));

          script::Module conv_submodule =
            current.attr(conv_module_name).toModule();
          script::Module bn_submodule =
            current.attr(bn_module_name).toModule();

          ConvBNParameters params;
          if (!tryExtractingConvBNParameters(
                  conv_submodule, bn_submodule, params)) {
            GRAPH_DEBUG(
                "Conv and BN modules didn't have all required parameters or attributes...");
            continue;
          }
          conv_bn_names_[g].push_back(
              std::make_tuple(conv_module_name, bn_module_name));
          // We are using a separate vector for saving Values we want to rewrite to
          // make sure that the order in which we perform these transformations is
          // deterministic. Iterating through keys of rewrite_map would result in
          // non-determinism that might not manifest as a bug now, but can bite us
          // later.
          values_to_rewrite_.push_back(matched_bn->output());
          rewrite_map_[matched_bn->output()] = matched_conv->output();
          GRAPH_UPDATE(
              "Rewriting %",
              matched_bn->output()->debugName(),
              " with %",
              matched_conv->output()->debugName());

          nodes_to_delete_.insert(matched_bn);
          nodes_to_delete_.insert(matched_bn_submodule);
          GRAPH_UPDATE("Deleting ", *matched_bn);
          GRAPH_UPDATE("Deleting ", *matched_bn_submodule);

          auto slot = conv_submodule.type()->getAttributeSlot("bias");
          TORCH_CHECK(conv_submodule.type()->is_parameter(slot),
                      "Expected conv module to have a bias parameter");
        } // matches
      }

      for (const auto& conv_bn : conv_bn_names_.at(g)) {
        script::Module conv_submodule =
          current.attr(std::get<0>(conv_bn))
          .toModule();
        script::Module bn_submodule =
          current.attr(std::get<1>(conv_bn))
          .toModule();

        ConvBNParameters params;
        TORCH_INTERNAL_ASSERT(tryExtractingConvBNParameters(
                                  conv_submodule, bn_submodule, params));
        auto new_w_b = computeUpdatedConvWeightAndBias(params);
        conv_module_and_params_[conv_submodule._ivalue()] = new_w_b;
      } // conv_bn module
    } // methods
  } // while
}

void FoldConvBatchNorm2dHelper::transform() {
  for (const auto& item : conv_module_and_params_) {
    script::Module conv(item.first);
    auto w_b = item.second;
    conv.setattr("weight", std::get<0>(w_b));
    conv.setattr("bias", std::get<1>(w_b));
  }

  // Perform planned rewritings
  for (auto v : values_to_rewrite_) {
    v->replaceAllUsesWith(rewrite_map_.at(v));
  }

  // Perform planned deletions
  for (auto n : nodes_to_delete_) {
    n->removeAllInputs();
  }
  for (auto n : nodes_to_delete_) {
    n->destroy();
  }
}

} // namespace

TORCH_API script::Module InsertObservers(
    script::Module& input_module,
    const std::string& method_name,
    const QConfigDict& qconfig_dict,
    bool inplace) {
  ModuleQConfigMap map_before_clone;
  fillQConfigMap(input_module, qconfig_dict, map_before_clone);
  ModuleCloneHelper mh;
  script::Module module =
      inplace ? input_module : mh.clone(input_module, map_before_clone);
  ModuleQConfigMap module_qconfig_map;
  // Since the types are changed after clone, we need to fill
  // the qconfig map again
  fillQConfigMap(module, qconfig_dict, module_qconfig_map);
  InsertObserversHelper helper(module_qconfig_map);
  helper.preprocess(module, method_name);
  helper.insertObservers(module, method_name, true);
  return module;
}

script::Module InsertQuantDeQuant(
    script::Module& input_module,
    const std::string& method_name,
    bool inplace) {
  script::Module module = inplace ? input_module : input_module.clone();
  InsertQuantDeQuantHelper h;
  h.run(module, method_name);
  h.cleanup(module);
  return module;
}

void FoldQuantNodesIntoInputsOutputs(std::shared_ptr<Graph>& graph) {
  throw std::runtime_error("Pass not implemented yet!");
}

void ReplicateDeQuant(std::shared_ptr<Graph>& graph) {
  std::stack<Block*> blocks_to_visit;
  std::vector<Node*> dequant_nodes_to_rewrite;
  blocks_to_visit.push(graph->block());
  while (!blocks_to_visit.empty()) {
    Block* b = blocks_to_visit.top();
    blocks_to_visit.pop();
    for (Node* n : b->nodes()) {
      if (n->kind() == Symbol::aten("dequantize") &&
          n->output()->uses().size() > 1) {
        dequant_nodes_to_rewrite.push_back(n);
      }
      for (Block* subblock : n->blocks()) {
        blocks_to_visit.push(subblock);
      }
    }
  }
  for (Node* n : dequant_nodes_to_rewrite) {
    WithInsertPoint ins(n->next());
    auto* quantized_val = n->inputs()[0];
    auto* dequantized_val = n->output();
    // copy uses to vector since value->uses() is a reference
    // and changing the graph will also change the uses() list
    std::vector<Use> uses = dequantized_val->uses();
    insertDeQuantCall(graph.get(), quantized_val, dequantized_val, uses);
  }

  for (Node* n : dequant_nodes_to_rewrite) {
    n->removeAllInputs();
  }
  for (Node* n : dequant_nodes_to_rewrite) {
    n->destroy();
  }
}

// This is the pass to handle ops that does not require observation
// for example: flatten, average_pool, upsample
// This is called after inline and before graph execution
void SwapDeQuant(std::shared_ptr<Graph>& graph) {
  std::stack<Block*> blocks_to_visit;
  blocks_to_visit.push(graph->block());
  while (!blocks_to_visit.empty()) {
    Block* b = blocks_to_visit.top();
    blocks_to_visit.pop();
    for (Node* n : b->nodes()) {
      auto input_indexes = getGeneralOpTensorInputIndexes(n);
      if (input_indexes.size() > 0) {
        bool is_dequantized = true;
        for (auto i : input_indexes) {
          is_dequantized &= n->inputs()[i]->node()->kind() == Symbol::aten("dequantize");
        }
        if (!is_dequantized) {
          continue;
        }
        // Delete dequantize node, we have one dequantize
        // for each use of the value
        for (auto i : input_indexes) {
          auto* dequantized_val = n->inputs()[i];
          auto* dequantize_node = dequantized_val->node();
          TORCH_INTERNAL_ASSERT(dequantized_val->uses().size() == 1,
                                "Expect to have one dequantize node for each use");
          // Replace useses of dequantized_val with the input of
          // dequantize node
          dequantized_val->replaceAllUsesWith(dequantize_node->inputs()[0]);
          dequantize_node->removeAllInputs();
          dequantize_node->destroy();
        }
        TORCH_CHECK(n->outputs().size() == 1, "We only support dequantize swapping for ops"
                    " with one output right now");
        auto* output = n->output();
        WithInsertPoint ins(n->next());
        std::vector<Use> uses = output->uses();
        // Insert new dequantize node for each use of the output
        insertDeQuantCall(graph.get(), output, output, uses);
      }
      for (Block* subblock : n->blocks()) {
        blocks_to_visit.push(subblock);
      }
    }
  }
}

void QuantFusion(std::shared_ptr<Graph>& graph) {
  for (const auto& item : quant_fusion_pattern_and_replacements()) {
    SubgraphRewriter rewriter;
    rewriter.RegisterRewritePattern(item.first, item.second);
    rewriter.runOnGraph(graph);
  }
}

script::Module FoldConvBatchNorm2d(const script::Module& module) {
  FoldConvBatchNorm2dHelper h;
  script::Module m = module.clone();
  h.analyze(m);
  h.transform();
  return m;
}

void FoldQuantizeCallIntoBuffer(
    script::Module& module,
    const std::string& method_name) {
  const PatternInfo& pattern = PatternInfo::parse_from_str(R"(
graph(%self, %scale, %zero_point, %dtype):
   %weight = prim::GetAttr[name="weight"](%self)
   %weight_quant = aten::quantize_per_tensor(%weight, %scale, %zero_point, %dtype)
   return (%weight_quant) )");
  const Graph& pattern_graph = *pattern.pattern_graph;
  const auto& vmap = pattern.vmap;

  auto method = module.get_method(method_name);
  auto graph = method.graph();
  const auto& matches = findPatternMatches(pattern_graph, *graph);
  // Extra filter on scale/zero_point/dtype to make sure they are Constant
  auto filter = [](const Match& match,
                   const std::unordered_map<std::string, Value*>& vmap) {
    const auto& match_vmap = match.values_map;
    auto scale_node = match_vmap.at(vmap.at("scale"))->node();
    auto zero_point_node = match_vmap.at(vmap.at("zero_point"))->node();
    auto dtype_node = match_vmap.at(vmap.at("dtype"))->node();
    return scale_node->kind() == prim::Constant &&
        zero_point_node->kind() == prim::Constant &&
        dtype_node->kind() == prim::Constant;
  };
  std::unordered_set<Node*> nodes_to_delete;
  for (const auto& match : matches) {
    if (!filter(match, vmap)) {
      continue;
    }
    auto match_vmap = match.values_map;
    auto float_weight = module.attr("weight").toTensor().data();
    auto scale = toIValue(match_vmap.at(vmap.at("scale"))).value().toDouble();
    auto zero_point =
        toIValue(match_vmap.at(vmap.at("zero_point"))).value().toInt();
    auto dtype =
        toIValue(match_vmap.at(vmap.at("dtype"))).value().toScalarType();
    module.register_buffer(
        "_quantized_weight",
        at::quantize_per_tensor(float_weight, scale, zero_point, dtype));

    // Replace the GetAttr[weight]->quantize_per_tensor sequence
    // with a simple GetAttr[_quantized_weight] node.
    Value* orig_weight = match_vmap.at(vmap.at("weight"));
    Value* orig_weight_quant = match_vmap.at(vmap.at("weight_quant"));

    orig_weight->node()->s_(attr::name, "_quantized_weight");
    orig_weight_quant->replaceAllUsesWith(orig_weight);
    nodes_to_delete.insert(orig_weight_quant->node());
  }

  for (Node* n : nodes_to_delete) {
    n->destroy();
  }
}

void InsertPrepackUnpack(std::shared_ptr<Graph>& graph) {
  insertPrepackUnpackForLinear(graph);
  insertPrepackUnpackForConv2d(graph);
}

void InsertPrepackUnpack(script::Module& module) {
  for (auto& method : module.get_methods()) {
    auto graph = method.graph();
    InsertPrepackUnpack(graph);
  }
  for (script::Module m : module.children()) {
    InsertPrepackUnpack(m);
  }
}

struct FoldPrepackedWeightIntoModuleHelper {
  void run(
      script::Module& module,
      const std::string& method_name,
      const script::Module& linear_params_module,
      const script::Module& conv_params_module) {
    auto method = module.get_method(method_name);
    auto graph = method.graph();
    GRAPH_DUMP("Before FoldPrepackWeightIntoModule: ", graph);

    // (is_conv, is_per_channel, pattern, packed_params_module)
    std::vector<PatternsAndModules> pattern_and_modules = {
        {false, false, linear_prepack_per_tensor, linear_params_module},
        {false, true, linear_prepack_per_channel, linear_params_module},
        {true, false, conv2d_prepack, conv_params_module},
        {true, true, conv2d_prepack_per_channel, conv_params_module}};
    for (const auto& pm : pattern_and_modules) {
      const Graph& pattern_graph = *pm.pattern.pattern_graph;
      const auto& vmap = pm.pattern.vmap;
      const auto& matches = findPatternMatches(pattern_graph, *graph);
      TORCH_INTERNAL_ASSERT(
          matches.size() <= 1, "We only support at most one match right now");
      for (const auto& match : matches) {
        const auto& match_vmap = match.values_map;
        auto w_dtype_opt = getIValue("w_dtype", match_vmap, vmap);
        auto w_scale_opt = getIValue("w_scale", match_vmap, vmap);
        auto w_zero_point_opt = getIValue("w_zero_point", match_vmap, vmap);
        if (!w_dtype_opt || !w_scale_opt || !w_zero_point_opt) {
          GRAPH_DEBUG(
              "dtype, scale or zero_point for weight(",
              getValue("w_dtype", match_vmap, vmap)->debugName(),
              ", ",
              getValue("w_scale", match_vmap, vmap)->debugName(),
              ", ",
              getValue("w_zero_point", match_vmap, vmap)->debugName(),
              ") is not constant, skipping the match.");
          continue;
        }
        auto w_dtype = w_dtype_opt.value().toScalarType();
        auto w = module.attr("weight").toTensor().data();
        at::Tensor w_quant;
        if (pm.is_per_channel) {
          auto w_axis_opt = getIValue("w_axis", match_vmap, vmap);
          if (!w_axis_opt) {
            GRAPH_DEBUG(
                "axis for weight ",
                getValue("w_axis", match_vmap, vmap)->debugName(),
                " is non-constant, skipping the match");
            continue;
          }
          auto w_scale = w_scale_opt.value().toTensor().to(at::kFloat);
          auto w_zero_point = w_zero_point_opt.value().toTensor().to(at::kInt);
          int w_axis = w_axis_opt.value().toInt();
          TORCH_CHECK(
              w_scale.sizes() == w_zero_point.sizes(),
              "scale and zero_point must have the same size");
          w_quant = at::quantize_per_channel(
              w, w_scale, w_zero_point, w_axis, w_dtype);
        } else {
          auto w_scale = w_scale_opt.value().toDouble();
          auto w_zero_point = w_zero_point_opt.value().toInt();
          w_quant = at::quantize_per_tensor(w, w_scale, w_zero_point, w_dtype);
        }
        c10::optional<at::Tensor> b = c10::nullopt;
        if (hastensor(module, "bias")) {
          b = module.attr("bias").toTensor().data();
        }
        script::Module wrapper_module = pm.packed_params_module.clone();
        auto set_weight_bias = wrapper_module.get_method("set_weight_bias");
        std::string module_name_prefix;
        if (pm.is_conv) {
          module_name_prefix = "_conv_packed_params_module_for_";
          auto stride_opt =
              toTwoElementIntList(getValue("stride", match_vmap, vmap));
          auto padding_opt =
              toTwoElementIntList(getValue("padding", match_vmap, vmap));
          auto dilation_opt =
              toTwoElementIntList(getValue("dilation", match_vmap, vmap));
          auto groups_opt = getIValue("groups", match_vmap, vmap);
          auto set_conv_params = wrapper_module.get_method("set_conv_params");
          if (!stride_opt || !padding_opt || !dilation_opt) {
            GRAPH_DEBUG(
                "Failed to extract two element IntList for stride/padding/dilation, (",
                getValue("stride", match_vmap, vmap)->debugName(),
                ", ",
                getValue("padding", match_vmap, vmap)->debugName(),
                ", ",
                getValue("dilation", match_vmap, vmap)->debugName(),
                ") skipping the match");
            continue;
          }
          set_conv_params(std::vector<IValue>{stride_opt.value(),
                                              padding_opt.value(),
                                              dilation_opt.value(),
                                              groups_opt.value()});
        } else {
          module_name_prefix = "_linear_packed_params_module_for_";
        }
        set_weight_bias(std::vector<IValue>{IValue(w_quant), IValue(b)});
        auto w_quant_val = getValue("w_quant", match_vmap, vmap);
        // unique name for the module based on %w_quant
        int uid = 0;
        auto module_name = module_name_prefix + c10::to_string(uid++);
        while (module.hasattr(module_name)) {
          module_name_prefix + c10::to_string(uid++);
        }
        GRAPH_UPDATE("Adding new module: ", module_name);
        module.register_module(module_name, wrapper_module);

        // Add GetAttr of the packed module
        auto packed_params_val = getValue("packed_params", match_vmap, vmap);
        WithInsertPoint ins(packed_params_val->node());
        // wrapper_module =
        // self.{_conv,_linear}_packed_params_module_for_{unique_id}
        Value* packed_params_module =
            graph->insertGetAttr(graph->inputs()[0], module_name)
                ->setType(wrapper_module.type());
        GRAPH_UPDATE("Adding GetAttr node for the wrapper module");

        // packed_params = wrapper_module._packed_params
        Value* packed_params_from_attr =
            graph->insertGetAttr(packed_params_module, "_packed_params");
        GRAPH_UPDATE(
            "Adding GetAttr node for _packed_params: ",
            packed_params_from_attr->debugName());
        packed_params_val->replaceAllUsesWith(packed_params_from_attr);

        // Delete nodes
        std::vector<Node*> nodes_to_delete = {w_quant_val->node(),
                                              packed_params_val->node()};
        for (auto n : nodes_to_delete) {
          n->removeAllInputs();
        }
        for (auto n : nodes_to_delete) {
          GRAPH_UPDATE("Deleting node: ", n);
          n->destroy();
        }
      }
    }
  }

  void run(
      script::Module& module,
      const script::Module& linear_params_module,
      const script::Module& conv_params_module) {
    for (auto& method : module.get_methods()) {
      run(module, method.name(), linear_params_module, conv_params_module);
    }
    for (script::Module m : module.children()) {
      run(m, linear_params_module, conv_params_module);
    }
  }

  const PatternInfo linear_prepack_per_tensor = PatternInfo::parse_from_str(R"(
graph(%a_dequant, %w, %b, %w_scale, %w_zero_point, %w_dtype):
        %w_quant = aten::quantize_per_tensor(%w, %w_scale, %w_zero_point, %w_dtype)
        %packed_params = quantized::linear_prepack(%w_quant, %b)
        return (%packed_params) )");

  const PatternInfo linear_prepack_per_channel = PatternInfo::parse_from_str(R"(
graph(%a_dequant, %w, %b, %w_scale, %w_zero_point, %w_axis, %w_dtype):
        %w_quant = aten::quantize_per_channel(%w, %w_scale, %w_zero_point, %w_axis, %w_dtype)
        %packed_params = quantized::linear_prepack(%w_quant, %b)
        return (%packed_params) )");

  const PatternInfo conv2d_prepack = PatternInfo::parse_from_str(R"(
graph(%a_dequant, %w, %b, %w_scale, %w_zero_point, %w_dtype, %stride, %padding, %dilation, %groups):
        %w_quant = aten::quantize_per_tensor(%w, %w_scale, %w_zero_point, %w_dtype)
        %packed_params = quantized::conv2d_prepack(%w_quant, %b, %stride, %padding, %dilation, %groups)
        return (%packed_params) )");

  const PatternInfo conv2d_prepack_per_channel = PatternInfo::parse_from_str(R"(
graph(%a_dequant, %w, %b, %w_scale, %w_zero_point, %w_axis, %w_dtype, %stride, %padding, %dilation, %groups):
        %w_quant = aten::quantize_per_channel(%w, %w_scale, %w_zero_point, %w_axis, %w_dtype)
        %packed_params = quantized::conv2d_prepack(%w_quant, %b, %stride, %padding, %dilation, %groups)
        return (%packed_params) )");
};

void FoldPrepackedWeightIntoModule(
    script::Module& module,
    const script::Module& linear_params_module,
    const script::Module& conv_params_module) {
  FoldPrepackedWeightIntoModuleHelper h;
  h.run(module, linear_params_module, conv_params_module);
}

void DedupModuleUses(script::Module& module) {
  ModuleUseDeduper d(module);
  d.dedup();
}

} // namespace jit
} // namespace torch<|MERGE_RESOLUTION|>--- conflicted
+++ resolved
@@ -399,18 +399,6 @@
     script::Module& module,
     const std::string& method_name);
 
-<<<<<<< HEAD
-  // Fill the map from value to the corresponding observer module
-  // this map is used in insertObservers to actually insert
-  // observers to the module
-  void fillValueObserverMap(script::Module& module, const std::string& method_name);
-
-  std::tuple<OptionalModuleVector, OptionalModuleVector, std::vector<size_t>>
-  insertObservers(script::Module& module,
-                  const std::string& method_name,
-                  bool is_outermost = false,
-                  std::unordered_set<Value*> graph_observed_values = std::unordered_set<Value*>());
-=======
   /**
    * Recursively insert observers for the method, also we'll process
    * the nodes in the graph in the order of execution of these nodes
@@ -431,12 +419,16 @@
    * returns a tuple of vectors of observer modules for input and output, these
    * are used for inserting observers for the input/output values
    * since we need to insert these values at call site.
+   * And a vector of indexes of outputs that indicates whether the output value
+   * is already observed or not, this is used for propagating the observed
+   * property of a value through CallMethods, because we should skip inserting
+   * observers for ops that doesn't require observation
    */
-  std::tuple<OptionalModuleVector, OptionalModuleVector>
+  std::tuple<OptionalModuleVector, OptionalModuleVector, std::vector<size_t>>
   insertObservers(script::Module& module,
                   const std::string& method_name,
                   bool is_entry_point = false);
->>>>>>> 66c21fb7
+                  std::unordered_set<Value*> graph_observed_values = std::unordered_set<Value*>());
 
  private:
   script::Module getInvokedModule(script::Module& module, Node* n, Value* self);
@@ -784,7 +776,6 @@
   }
 }
 
-<<<<<<< HEAD
 void InsertObserversHelper::fillPassThroughValueMap(const std::shared_ptr<Graph>& graph) {
   std::stack<Block*> blocks_to_visit;
   blocks_to_visit.push(graph->block());
@@ -807,28 +798,9 @@
   }
 }
 
-void InsertObserversHelper::preprocess(
-    script::Module& module,
-    const std::string& method_name) {
-  script::Method method = module.get_method(method_name);
-  auto graph = method.graph();
-  // To cleanup traced graph
-  ConstantPooling(graph);
-  ConstantPropagation(graph);
-  // must do constant propagation first before replacement
-  replaceConvolutionWithConv2d(graph);
-  // fuse decomposed linear into aten::linear
-  FuseLinear(graph);
-  // We need to call this before calling insertObservers for
-  // invoked methods
-  addIntermediateValuesToSkipObserver(module, method_name);
-
-  // Fill the boundary_value_map_
-=======
 void InsertObserversHelper::fillBoundaryValueMap(
     script::Module& module, const std::string& method_name) {
   auto graph = module.get_method(method_name).graph();
->>>>>>> 66c21fb7
   std::stack<Block*> blocks_to_visit;
   blocks_to_visit.push(graph->block());
   auto* self = graph->inputs()[0];
@@ -971,12 +943,8 @@
 std::tuple<OptionalModuleVector, OptionalModuleVector, std::vector<size_t>> InsertObserversHelper::insertObservers(
     script::Module& module,
     const std::string& method_name,
-<<<<<<< HEAD
-    bool is_outermost,
+    bool is_entry_point,
     std::unordered_set<Value*> graph_observed_values) {
-=======
-    bool is_entry_point) {
->>>>>>> 66c21fb7
   auto graph = module.get_method(method_name).graph();
   // graph input/output values, used to skip inserting observers
   // for input and output of the graph, we have to insert the observers
@@ -1000,20 +968,12 @@
       graph_output_observers.push_back(getObserverFor(v));
     }
   }
-<<<<<<< HEAD
-  bool visited = graph_observer_map_.count(graph.get());
-  if (visited) {
-=======
-
-  // We'll return this information to the call site of the graph
-  // since observers should be inserted at call site
-  auto graph_observers = std::make_tuple(graph_input_observers, graph_output_observers);
 
   // This means the graph is been processed before, we just
   // need to attach observer modules and construct the information
   // needed by call site here
-  if (graph_observer_map_.count(graph.get())) {
->>>>>>> 66c21fb7
+  bool visited = graph_observer_map_.count(graph.get());
+  if (visited) {
     // instance clone of observer module and setAttr
     for (const auto& observer_attrs : graph_observer_map_.at(graph.get())) {
       const auto& name = std::get<0>(observer_attrs);
@@ -1083,22 +1043,14 @@
       }
     }
   }
-<<<<<<< HEAD
   std::vector<size_t> output_idxs;
   for (auto i = 0; i < graph->outputs().size(); ++i) {
     if (graph_observed_values.count(graph->outputs()[i])) {
       output_idxs.push_back(i);
-=======
-  for (const auto& item : values_to_observe) {
-    auto* v = item.first;
-    auto observer = item.second;
-    if (!values_to_skip_.count(v)) {
-      insertObserverFor(v, module, observer);
->>>>>>> 66c21fb7
     }
   }
   if (!visited) {
-    for (auto item : values_to_observe) {
+    for (const auto& item : values_to_observe) {
       auto* v = item.first;
       auto observer = item.second;
       if (!values_to_skip_.count(v)) {
