#include <torch/csrc/jit/tensorexpr/mem_dependency_checker.h>

#include <c10/util/irange.h>

#include <fstream>

namespace torch {
namespace jit {
namespace tensorexpr {
namespace analysis {

const char* AccessToString(AccessType a) {
  switch (a) {
    case AccessType::Input:
      return "Input";
    case AccessType::Output:
      return "Output";
    case AccessType::Load:
      return "Load";
    case AccessType::Store:
      return "Store";
    case AccessType::Call:
      return "Call";
    case AccessType::AtomicAdd:
      return "AtomicAdd";
    case AccessType::Alloc:
      return "Alloc";
    case AccessType::Free:
      return "Free";
    default:
      break;
  }
  return "Unknown";
}

void getDependencyChain(
    const std::shared_ptr<AccessInfo>& info,
    DependencySet& dependencies) {
  if (!dependencies.insert(info).second) {
    return;
  }

  for (auto& dep : info->dependencies()) {
    getDependencyChain(dep.second, dependencies);
  }
}

void getDependentsChain(
    const std::shared_ptr<AccessInfo>& info,
    DependencySet& dependents) {
  if (!dependents.insert(info).second) {
    return;
  }

  for (auto& dep : info->dependents()) {
    getDependencyChain(dep.second, dependents);
  }
}

// AccessInfo

std::vector<ExprPtr> AccessInfo::getIndices() const {
  std::vector<ExprPtr> indices;

  if (expr_) {
    if (auto load = to<Load>(expr_)) {
      indices = load->indices();
    }
  } else {
    if (auto store = to<Store>(stmt_)) {
      indices = store->indices();
    }
  }
  return indices;
}

void AccessInfo::addDependency(const std::shared_ptr<AccessInfo>& write) {
  auto res = dependencies_.emplace(write->id(), write);
  TORCH_INTERNAL_ASSERT(res.second);
}

void AccessInfo::addDependent(const std::shared_ptr<AccessInfo>& read) {
  auto res = dependents_.emplace(read->id(), read);
  TORCH_INTERNAL_ASSERT(res.second);
}

bool AccessInfo::hasDependency(const std::shared_ptr<AccessInfo>& info) const {
  return dependencies_.count(info->id()) != 0;
}

DependencySet AccessInfo::getDirectDependencies() {
  DependencySet res;
  for (auto& depPair : dependencies_) {
    res.insert(depPair.second);
  }
  return res;
}

DependencySet AccessInfo::getIndirectDependencies() {
  DependencySet res;
  for (auto& depPair : dependencies_) {
    getDependencyChain(depPair.second, res);
  }
  return res;
}

DependencySet AccessInfo::getDirectDependents() {
  DependencySet res;
  for (auto& depPair : dependents_) {
    res.insert(depPair.second);
  }
  return res;
}

DependencySet AccessInfo::getIndirectDependents() {
  DependencySet res;
  for (auto& depPair : dependencies_) {
    getDependentsChain(depPair.second, res);
  }
  return res;
}

bool AccessInfo::isRead() const {
  switch (type_) {
    case AccessType::Output:
    case AccessType::Load:
    case AccessType::Call:
    case AccessType::AtomicAdd:
      return true;
    default:
      break;
  }
  return false;
}

bool AccessInfo::isWrite() const {
  switch (type_) {
    case AccessType::Input:
    case AccessType::Store:
    case AccessType::AtomicAdd:
    case AccessType::Alloc:
    case AccessType::Free:
      return true;
    default:
      break;
  }
  return false;
}

void AccessInfo::print() const {
  std::cout << id_ << ". " << AccessToString(type_) << ": " << *var_ << "[";
  if (bounds_.size() > 0) {
    for (size_t i = 0; i < bounds_.size() - 1; ++i) {
      bounds_[i].print();
      std::cout << ", ";
    }

    size_t i = bounds_.size() - 1;
    bounds_[i].print();
  }
  std::cout << "]";

  if (!dependencies_.empty()) {
    std::cout << " - depends on: ";
    for (auto& pair : dependencies_) {
      std::cout << pair.second->id() << " ";
    }
  }

  if (!dependents_.empty()) {
    std::cout << " - dependents: ";
    for (auto& pair : dependents_) {
      std::cout << pair.second->id() << " ";
    }
  }

  std::cout << "\n";
}

void AccessInfo::dumpDOT(std::ostream& os) const {
  if (type_ == AccessType::Input || type_ == AccessType::Output ||
      type_ == AccessType::Alloc) {
    os << "n" << id_ << " [\n";
    os << "label = \"" << AccessToString(type_) << "\\n " << *var_ << "[";
    if (bounds_.size() > 0) {
      for (size_t i = 0; i < bounds_.size() - 1; ++i) {
        os << *IRSimplifier::simplify(
                  alloc<Add>(bounds_[i].end, alloc<IntImm>(1)))
           << ", ";
      }

      size_t i = bounds_.size() - 1;
      os << *IRSimplifier::simplify(
          alloc<Add>(bounds_[i].end, alloc<IntImm>(1)));
      os << "]\"\n ";
    }
    if (isWrite()) {
      os << "\tshape = \"invhouse\"\n";
    } else {
      os << "\tshape = \"house\"\n";
    }
  } else {
    os << "n" << id_ << " [\n";
    os << "label = \"" << AccessToString(type_) << " (#" << id_ << ")\\n";
    os << "buf : " << *var_ << "\\n";
    os << "bounds : \[";
    if (bounds_.size() > 0) {
      for (size_t i = 0; i < bounds_.size() - 1; ++i) {
        os << "(" << *bounds_[i].start << ", " << *bounds_[i].end << "), ";
      }

      size_t i = bounds_.size() - 1;
      os << "(" << *bounds_[i].start << ", " << *bounds_[i].end << ")]";
    }
    os << "\"\n";
    os << "\tshape = \"box\"\n";
  }
  os << "\tstyle=\"filled\"\n";
  os << "\tcolor=\"" << AccessTypeColour() << "\"\n";
  std::string edgeColour;
  if (isWrite()) {
    edgeColour = "cornflowerblue";
  } else {
    edgeColour = "goldenrod";
  }
  os << "]\n";
  for (auto& pair : dependencies_) {
    os << "n" << pair.second->id() << " -> "
       << "n" << id_ << " [color=\"" << edgeColour << "\"]\n";
  }
}

const char* AccessInfo::AccessTypeColour() const {
  switch (type_) {
    case AccessType::Input:
    case AccessType::Output:
      return "palegreen";
    case AccessType::Load:
      return "peachpuff";
    case AccessType::Store:
      return "dodgerblue";
    case AccessType::Call:
      return "violet";
    case AccessType::Alloc:
    case AccessType::Free:
      return "sandybrown";
    default:
      break;
  }
  return "white";
}

// MemDependencyChecker
//
MemDependencyChecker::MemDependencyChecker() {
  currentScope_ = std::make_shared<Scope>(nullptr, nullptr);
}

MemDependencyChecker::MemDependencyChecker(
    const std::unordered_set<BufPtr>& inputs,
    const std::unordered_set<BufPtr>& outputs) {
  for (auto s : inputs) {
    inputs_[s] = nullptr;
  }
  for (auto s : outputs) {
    outputs_[s] = nullptr;
  }

  currentScope_ = std::make_shared<Scope>(nullptr, nullptr);
}

MemDependencyChecker::MemDependencyChecker(
    const std::vector<BufHandle>& inputs,
    const std::vector<BufHandle>& outputs) {
  for (auto& s : inputs) {
    inputs_[s.node()] = nullptr;
  }
  for (auto& s : outputs) {
    outputs_[s.node()] = nullptr;
  }

  currentScope_ = std::make_shared<Scope>(nullptr, nullptr);
}

bool MemDependencyChecker::allowLoopExecutionOrderAnalysis(bool allow) {
  std::swap(allowExecutionOrderAnalysis_, allow);
  return allow;
}

const std::vector<std::shared_ptr<AccessInfo>>& MemDependencyChecker::
    getHistory() const {
  return currentScope_->accesses_;
}

void MemDependencyChecker::dumpDAG(const std::string& filename) const {
  std::ofstream dotfile(filename);

  dotfile << "digraph {\n";
  for (auto& wi : getHistory()) {
    wi->dumpDOT(dotfile);
  }
  dotfile << "}\n";
  dotfile.close();
}

// dependsDirectly, dependsIndirectly and friends:

DependencySet MemDependencyChecker::getAllWriteDependencies(
    const DependencySet& products) {
  DependencySet writes;

  for (auto& info : products) {
    DependencySet dependencies;
    getDependencyChain(info, dependencies);
    for (auto& other : dependencies) {
      if (other->isWrite()) {
        writes.insert(other);
      }
    }
  }

  return writes;
}

bool MemDependencyChecker::dependsDirectly(ExprPtr A, StmtPtr B) {
  return dependsDirectlyHelper(A, B);
}

bool MemDependencyChecker::dependsDirectly(StmtPtr A, StmtPtr B) {
  return dependsDirectlyHelper(A, B);
}

bool MemDependencyChecker::dependsDirectly(BufPtr O, StmtPtr B) {
  auto outputAccess = output(O);
  auto bWrites = getAllWritesWithin(B);

  for (auto& depPair : outputAccess->dependencies()) {
    if (bWrites.count(depPair.second) != 0) {
      return true;
    }
  }

  return false;
}

bool MemDependencyChecker::dependsDirectly(StmtPtr A, BufPtr I) {
  auto aReads = getAllReadsWithin(A);
  auto inputAccess = input(I);

  for (auto& depPair : inputAccess->dependents()) {
    if (aReads.count(depPair.second) != 0) {
      return true;
    }
  }

  return false;
}

bool MemDependencyChecker::dependsDirectly(ExprPtr A, BufPtr I) {
  auto aReads = getAllReadsWithin(A);
  auto inputAccess = input(I);

  for (auto& depPair : inputAccess->dependents()) {
    if (aReads.count(depPair.second) != 0) {
      return true;
    }
  }

  return false;
}

bool MemDependencyChecker::dependsDirectly(
    const std::shared_ptr<AccessInfo>& A,
    const std::shared_ptr<AccessInfo>& B) {
  return A->hasDependency(B) && B->isWrite();
}

bool MemDependencyChecker::dependsIndirectly(ExprPtr A, StmtPtr B) {
  return dependsIndirectlyHelper(A, B);
}

bool MemDependencyChecker::dependsIndirectly(StmtPtr A, StmtPtr B) {
  return dependsIndirectlyHelper(A, B);
}

bool MemDependencyChecker::dependsIndirectly(BufPtr O, StmtPtr B) {
  auto outputAccess = output(O);

  DependencySet dependencies;
  getDependencyChain(outputAccess, dependencies);

  auto bWrites = getAllWritesWithin(B);
  for (auto& dep : dependencies) {
    if (bWrites.count(dep) != 0) {
      return true;
    }
  }

  return false;
}

bool MemDependencyChecker::dependsIndirectly(StmtPtr A, BufPtr I) {
  auto aReads = getAllReadsWithin(A);
  auto inputAccess = input(I);

  auto aDeps = getAllWriteDependencies(aReads);

  return aDeps.count(inputAccess) != 0;
}

bool MemDependencyChecker::dependsIndirectly(ExprPtr A, BufPtr I) {
  auto aReads = getAllReadsWithin(A);
  auto inputAccess = input(I);

  auto aDeps = getAllWriteDependencies(aReads);

  return aDeps.count(inputAccess) != 0;
}

bool MemDependencyChecker::dependsIndirectly(BufPtr O, BufPtr I) {
  auto outputAccess = output(O);
  auto inputAccess = input(I);

  return dependsIndirectly(outputAccess, inputAccess);
}

bool MemDependencyChecker::dependsIndirectly(
    const std::shared_ptr<AccessInfo>& A,
    const std::shared_ptr<AccessInfo>& B) {
  if (!B->isWrite()) {
    return false;
  }

  DependencySet dependencies;
  getDependencyChain(A, dependencies);
  if (dependencies.count(B) == 0) {
    return false;
  }

  return true;
}

std::shared_ptr<AccessInfo> MemDependencyChecker::accessFor(StmtPtr A) const {
  auto bound = stmtToAccess_.equal_range(A);
  for (auto it = bound.first; it != bound.second; ++it) {
    if (it->second->expr() == nullptr) {
      return it->second;
    }
  }
  return nullptr;
}

std::shared_ptr<AccessInfo> MemDependencyChecker::accessFor(ExprPtr A) const {
  // TODO exprs can have multiple accesses... we're returning the first but that
  // isn't great. Can't do much here.
  auto bound = exprToAccess_.equal_range(A);
  if (bound.first != exprToAccess_.end()) {
    return bound.first->second;
  }

  return nullptr;
}

std::unordered_set<std::shared_ptr<AccessInfo>> MemDependencyChecker::
    accessesWithin(StmtPtr A) const {
  auto it = scopeToAccesses_.find(A);
  if (it != scopeToAccesses_.end()) {
    return std::unordered_set<std::shared_ptr<AccessInfo>>(
        it->second.begin(), it->second.end());
  }

  std::unordered_set<std::shared_ptr<AccessInfo>> ret;
  auto bound = stmtToAccess_.equal_range(A);
  for (auto it = bound.first; it != bound.second; ++it) {
    ret.insert(it->second);
  }
  return ret;
}

std::unordered_set<std::shared_ptr<AccessInfo>> MemDependencyChecker::
    accessesWithin(ExprPtr A) const {
  return {accessFor(A)};
}

std::shared_ptr<AccessInfo> MemDependencyChecker::input(BufPtr b) const {
  auto it = inputs_.find(b);
  if (it == inputs_.end()) {
    return nullptr;
  }
  return it->second;
}

std::shared_ptr<AccessInfo> MemDependencyChecker::output(BufPtr b) const {
  auto it = outputs_.find(b);
  if (it == outputs_.end()) {
    return nullptr;
  }
  return it->second;
}

// Node visitors:

void MemDependencyChecker::visit(StorePtr v) {
  StmtPtr last = lastStmt_;
  lastStmt_ = v;
  v->value()->accept(this);

  for (ExprPtr ind : v->indices()) {
    ind->accept(this);
  }
  lastStmt_ = last;

  // Create a new AccessInfo for the store.
  VarPtr var = v->buf()->base_handle();
  auto info = std::make_shared<AccessInfo>(
      nextAccess_++, AccessType::Store, v, var, getIndicesBounds(v->indices()));

  // Add a dependency to any accesses that are within the scope of this store
  // (ie. the RHS).
  auto bound = stmtToAccess_.equal_range(v);
  for (auto it = bound.first; it != bound.second; ++it) {
    info->addDependency(it->second);
    it->second->addDependent(info);
  }

  stmtToAccess_.emplace(v, info);

  // This write is open, and will close any open writes that it totally
  // overlaps.
  auto& history = currentScope_->openWrites_[var];
  updateWriteHistory(history, info, info->id());
  currentScope_->accesses_.push_back(info);
}

void MemDependencyChecker::visit(LoadPtr v) {
  // Create a temporary scope to hold any loads that occur within the indices of
  // this load.
  auto indicesScope =
      std::make_shared<Scope>(currentScope_->block, currentScope_);
  currentScope_ = indicesScope;

  for (ExprPtr ind : v->indices()) {
    ind->accept(this);
  }

  // Create a new AccessInfo for the load.
  VarPtr var = v->buf()->base_handle();
  auto load = std::make_shared<AccessInfo>(
      nextAccess_++,
      AccessType::Load,
      v,
      lastStmt_,
      var,
      getIndicesBounds(v->indices()));

  // If there were loads in the indices, this load depends on them, and merge
  // them in.
  if (!indicesScope->accesses_.empty()) {
    for (auto& access : indicesScope->accesses_) {
      load->addDependency(access);
      access->addDependent(load);
    }
    mergeScope(indicesScope, indicesScope->parent, false);
  }

  currentScope_ = indicesScope->parent;

  stmtToAccess_.emplace(lastStmt_, load);
  exprToAccess_.emplace(v, load);

  // This is a read, and does not close any accesses - but we need to establish
  // dependencies on accesses in the same scope.
  // Intentionally using operator[], we want it to be created if it does not
  // exist.
  auto& writeHistory = currentScope_->openWrites_[var];
  updateWriteHistory(writeHistory, load, load->id());
  currentScope_->accesses_.push_back(load);
}

// This check determines if two accesses within a loop are "safe" from loop-self
// dependence. This function does not consider overlap in bound range, but
// rather the stride of the bound relative to the loop variable. This is the
// section of the code which considers iteration order, if allowed.
bool executionSafetyCheck(
    const std::shared_ptr<AccessInfo>& info,
    const std::shared_ptr<AccessInfo>& other,
    const std::vector<ExprPtr>& aStrides,
    const std::vector<ExprPtr>& oStrides,
    bool parallelized) {
  if (aStrides.empty() || oStrides.empty()) {
    return false;
  }
  TORCH_INTERNAL_ASSERT(info->bounds().size() == other->bounds().size());
  for (size_t b = 0; b < info->bounds().size(); ++b) {
    ExprPtr aIndexStride = aStrides[b];
    ExprPtr oIndexStride = oStrides[b];
    // can't be safe on this index if we can't determine stride.
    if (!aIndexStride->isConstant() || !oIndexStride->isConstant()) {
      continue;
    }

    ExprPtr minStride =
        IRSimplifier::simplify(alloc<Min>(aIndexStride, oIndexStride, true));
    ExprPtr maxStride =
        IRSimplifier::simplify(alloc<Max>(aIndexStride, oIndexStride, true));

    // If the first access has no stride don't apply safety).
    if (immediateEquals(minStride, 0)) {
      continue;
    }

    ExprPtr modCheck = IRSimplifier::simplify(alloc<Mod>(maxStride, minStride));

    // if the strides can't have easily inferable distinct offsets, they're not
    // safe.
    if (!immediateEquals(modCheck, 0)) {
      continue;
    }

    // If the loop has a defined execution order (ie. sequential for) then
    // the order of execution can provide safety from overlaps.
    // Specifically if the difference in first access position for any
    // axis is the same sign as the common stride, then they will not
    // overlap.

    ExprPtr startDiff = IRSimplifier::simplify(
        alloc<Sub>(info->bounds()[b].start, other->bounds()[b].start));

    bool diffNegative = immediateIsNegative(startDiff);
    bool strideNegative = immediateIsNegative(minStride);

    // Invert the startDiff so mod works.
    if (diffNegative != strideNegative) {
      startDiff =
          IRSimplifier::simplify(alloc<Sub>(alloc<IntImm>(0), startDiff));
    }

    // If both accesses have the same stride, and the difference in start
    // element is smaller than this stride then the entire range is distinct.
    if (exprEquals(minStride, maxStride)) {
      ExprPtr check1 = IRSimplifier::simplify(
          alloc<CompareSelect>(startDiff, minStride, kLT));
      if (check1->isConstant() && immediateEquals(check1, 1)) {
        return true;
      }
    }

    startDiff = IRSimplifier::simplify(alloc<Mod>(startDiff, minStride));

    CompareSelectOperation op = strideNegative ? kLT : kGT;

    ExprPtr check = IRSimplifier::simplify(
        alloc<CompareSelect>(startDiff, alloc<IntImm>(0), op));

    // If the start difference modulo the minimum stride is offset from that
    // stride, then the ranges have distinct strides.
    if (check->isConstant() && immediateEquals<int>(check, 1)) {
      return true;
    }

    // If we can consider execution order and the difference in offset is
    // opposite signed to the stride then the read occurs in the past and we can
    // infer safety.
    if (!parallelized && diffNegative == strideNegative &&
        immediateEquals(startDiff, 0)) {
      return true;
    }
  }

  return false;
}

void MemDependencyChecker::visit(ForPtr v) {
  VarPtr var = v->var();

  StmtPtr last = lastStmt_;
  lastStmt_ = v;

  v->var()->accept(this);

  // Loads inside the For's start and stop expression are special.
  // They exist in the enclosing scope, but accesses within the loop body may
  // depend on them via usage of the loop variable.
  // The way we handle this is to create a new scope so we have an easily
  // accessible list of the acceses within the extents.
  auto extentsScope =
      std::make_shared<Scope>(currentScope_->block, currentScope_);
  currentScope_ = extentsScope;

  v->start()->accept(this);
  v->stop()->accept(this);

  currentScope_ = currentScope_->parent;

  auto newScope = std::make_shared<Scope>(v->body(), currentScope_);
  currentScope_ = newScope;

  v->body()->accept(this);

  lastStmt_ = last;

  // Ok now we need to determine whether accesses in the loop depend on
  // other loop iterations.
  //
  // This is the real challenge here, it depends on both the fully expanded
  // bounds and the symbolic bounds.

  // The indices must change monotonically to avoid intersection. This is
  // hard to determine, so here's our heuristic I hope it's conservative
  // enough.

  // the size of at least one dependent index must be >= the size of the
  // loop.

  // First step is to infer the stride relative to each dimension of each
  // access, which we do via substituting the loop var with (var+1) into the
  // indices expr.

  std::vector<std::vector<ExprPtr>> loopStrides;
  loopStrides.resize(currentScope_->accesses_.size());

  for (size_t a = 0; a < currentScope_->accesses_.size(); ++a) {
    auto& info = currentScope_->accesses_[a];

    std::vector<ExprPtr> indices = info->getIndices();

    std::vector<ExprPtr>& loopIndicesStride = loopStrides[a];
    loopIndicesStride.resize(indices.size());

    // index expr must depend on the loop var in some way to have a stride.
    for (const auto i : c10::irange(indices.size())) {
      VarFinder vf;
      if (vf.find(indices[i]).count(var) == 0) {
        loopIndicesStride[i] = alloc<IntImm>(0);
      } else {
        // If we've previously swapped the start and end of this bound, we
        // should apply the substitution to the reverse of the bounds.
        if (info->bounds()[i].swapped) {
          info->bounds()[i].end = IRSimplifier::simplify(
              SubstituteInClone(info->bounds()[i].end, {{var, v->start()}}));
          info->bounds()[i].start = IRSimplifier::simplify(SubstituteInClone(
              info->bounds()[i].start,
              {{var, alloc<Sub>(v->stop(), alloc<IntImm>(1))}}));

        } else {
          info->bounds()[i].start = IRSimplifier::simplify(
              SubstituteInClone(info->bounds()[i].start, {{var, v->start()}}));
          info->bounds()[i].end = IRSimplifier::simplify(SubstituteInClone(
              info->bounds()[i].end,
              {{var, alloc<Sub>(v->stop(), alloc<IntImm>(1))}}));
        }

<<<<<<< HEAD
        ExprPtr zeroStep = indices[i];
        ExprPtr oneStep =
            Substitute(indices[i], {{var, alloc<Add>(var, alloc<IntImm>(1))}});
=======
        Expr* zeroStep = indices[i];
        Expr* oneStep =
            SubstituteInClone(indices[i], {{var, new Add(var, new IntImm(1))}});
>>>>>>> d1cbee7b
        loopIndicesStride[i] =
            IRSimplifier::simplify(alloc<Sub>(oneStep, zeroStep));

        // If the start < end then swap the order of the bound.
        ExprPtr diff = IRSimplifier::simplify(
            alloc<Sub>(info->bounds()[i].end, info->bounds()[i].start));
        if (diff->isConstant() && immediateIsNegative(diff)) {
          info->bounds()[i].swap();
        }

        // If this access uses the loop var, it depends on loads used to compute
        // the loop var.
        for (auto& extentLoad : extentsScope->accesses_) {
          info->addDependency(extentLoad);
          extentLoad->addDependent(info);
        }
      }
    }
  }

  // Now we need to update the bounds in openWrites since that is what we use to
  // merge.
  for (auto& openWritePair : currentScope_->openWrites_) {
    for (auto& pair : openWritePair.second) {
      IndexBounds& bounds = pair.first;

      // The bounds may not contain the loop var, but in that case Substitute
      // does nothing.
      for (auto& bound : bounds) {
        bound.start = IRSimplifier::simplify(
<<<<<<< HEAD
            Substitute(bound.start, {{var, v->start()}}));
        bound.end = IRSimplifier::simplify(Substitute(
            bound.end, {{var, alloc<Sub>(v->stop(), alloc<IntImm>(1))}}));
=======
            SubstituteInClone(bound.start, {{var, v->start()}}));
        bound.end = IRSimplifier::simplify(SubstituteInClone(
            bound.end, {{var, new Sub(v->stop(), new IntImm(1))}}));
>>>>>>> d1cbee7b

        // If the start < end then swap the order of the bound.
        ExprPtr diff =
            IRSimplifier::simplify(alloc<Sub>(bound.end, bound.start));
        if (diff->isConstant() && immediateIsNegative(diff)) {
          bound.swap();
        }
      }
    }
  }

  // TODO this isn't a scalable way to determine parallelism.
  bool parallelized = v->loop_options().is_gpu_block_index() ||
      v->loop_options().is_gpu_thread_index();

  // Store buffers allocated at this scope.
  std::unordered_set<VarPtr> local_intermediates;

  // Scanning from the top of the loop, we look for accesses which may depend
  // on a previous or parallel loop iteration.
  for (size_t a = 0; a < currentScope_->accesses_.size(); ++a) {
    auto& info = currentScope_->accesses_[a];
    if (info->type() == AccessType::Alloc) {
      local_intermediates.insert(info->var());
      continue;
    }

    if (!info->isRead()) {
      continue;
    }

    // Vars that don't carry outside this scope can't have loop self dependence.
    if (local_intermediates.count(info->var())) {
      continue;
    }

    // Copy the bounds so we can keep track of open bounds internally without
    // affecting the merge into the enclosing scope. The open portion of the
    // bounds may be cut into multiple independent slices.
    std::vector<IndexBounds> openBounds({info->bounds()});

    // Scan from the bottom of the loop.
    for (size_t j = currentScope_->accesses_.size() - 1; j > a; --j) {
      std::shared_ptr<AccessInfo> other = currentScope_->accesses_[j];
      if (!other->isWrite()) {
        continue;
      }

      if (info->var() != other->var()) {
        continue;
      }

      if (info->hasDependency(other)) {
        continue;
      }

      // Whether or not the accesses within the loop are dependent on other
      // iterations depends whether the loop could be parallelized, the
      // difference in their strides and their start offset.
      bool iterationsDistinct = executionSafetyCheck(
          info,
          other,
          loopStrides[a],
          loopStrides[j],
          !allowExecutionOrderAnalysis_ || parallelized);

      if (iterationsDistinct) {
        continue;
      }

      std::vector<IndexBounds> newBoundSlices;
      for (auto& b : openBounds) {
        OverlapKind overlap = overlaps(b, other->bounds());
        if (overlap == NoOverlap) {
          newBoundSlices.push_back(b);
          continue;
        }

        // It's dependent, link it to other.
        info->addDependency(other);
        other->addDependent(info);

        if (overlap == Contains) {
          continue;
        }

        // Otherwise update openBounds.
        auto slices = subtractIndicesBounds(b, other->bounds(), overlap);
        std::move(
            slices.begin(), slices.end(), std::back_inserter(newBoundSlices));
      }

      if (newBoundSlices.empty()) {
        break;
      }
      openBounds.swap(newBoundSlices);
    }
  }

  std::vector<std::shared_ptr<AccessInfo>> mergedAccesses;
  mergedAccesses.reserve(
      extentsScope->accesses_.size() + currentScope_->accesses_.size());
  std::copy(
      extentsScope->accesses_.begin(),
      extentsScope->accesses_.end(),
      std::back_inserter(mergedAccesses));
  std::copy(
      currentScope_->accesses_.begin(),
      currentScope_->accesses_.end(),
      std::back_inserter(mergedAccesses));
  scopeToAccesses_.emplace(v, mergedAccesses);

  // it's a little faster to merge without closing, and since no writes can
  // occur within the start and stop exprs we'll do that.
  mergeScope(extentsScope, extentsScope->parent, false);
  mergeScope(currentScope_, currentScope_->parent, true);
  currentScope_ = currentScope_->parent;
}

void MemDependencyChecker::visit(CondPtr v) {
  StmtPtr last = lastStmt_;
  lastStmt_ = v;

  auto enclosingScope =
      std::make_shared<Scope>(currentScope_->block, currentScope_);

  // condition is in enclosing scope.
  v->condition()->accept(this);

  BlockPtr true_stmt = v->true_stmt();
  BlockPtr false_stmt = v->false_stmt();

  // Create scopes so the Block visitor doesn't create and merge a new scope.
  auto trueScope = std::make_shared<Scope>(true_stmt, enclosingScope);
  auto falseScope = std::make_shared<Scope>(false_stmt, enclosingScope);

  if (true_stmt) {
    currentScope_ = trueScope;
    true_stmt->accept(this);
  }

  if (false_stmt) {
    currentScope_ = falseScope;
    false_stmt->accept(this);
  }

  // TODO(nickg): this logic isn't quite correct, if a write's Bound range is
  // present in both the true and false branches then we can close overlapping
  // accesses in the enclosing scope. Without that analysis future accesses
  // may be dependent on a write of a common range in all three of the
  // enclosing, true and false scope. This is a false positve so not too bad
  // in the short term, I think.

  // Merge both true and false branches into the parent, but don't close any
  // accesses.
  mergeScope(trueScope, enclosingScope, false);
  mergeScope(falseScope, enclosingScope, false);

  // Merge the enclosing scope into it's parent.
  mergeScope(enclosingScope, enclosingScope->parent, false);

  currentScope_ = enclosingScope;
  scopeToAccesses_.emplace(v, enclosingScope->accesses_);

  currentScope_ = enclosingScope->parent;
  lastStmt_ = last;
}

void MemDependencyChecker::visit(IfThenElsePtr v) {
  // condition is in enclosing scope.
  v->condition()->accept(this);

  ExprPtr true_value = v->true_value();
  ExprPtr false_value = v->false_value();

  auto enclosingScope = currentScope_;

  // Create scopes to hold downstream Loads. It's safe to put nullptr for the
  // Scope's Block as it is only used by Stmts, not Exprs.
  auto trueScope = std::make_shared<Scope>(nullptr, enclosingScope);
  auto falseScope = std::make_shared<Scope>(nullptr, enclosingScope);

  if (true_value) {
    currentScope_ = trueScope;
    true_value->accept(this);
  }

  if (false_value) {
    currentScope_ = falseScope;
    false_value->accept(this);
  }

  // This doesn't have the same issue as Cond where there could be false
  // positives from the enclosing scope since there are no Exprs which are
  // writes.

  // Merge both true and false branches into the parent, but don't close any
  // accesses.
  mergeScope(trueScope, enclosingScope, false);
  mergeScope(falseScope, enclosingScope, false);

  currentScope_ = enclosingScope;
}

void MemDependencyChecker::visit(CompareSelectPtr v) {
  // condition is in enclosing scope.
  v->lhs()->accept(this);
  v->rhs()->accept(this);

  ExprPtr true_value = v->ret_val1();
  ExprPtr false_value = v->ret_val2();

  auto enclosingScope = currentScope_;

  // Create scopes to hold downstream Loads. It's safe to put nullptr for the
  // Scope's Block as it is only used by Stmts, not Exprs.
  auto trueScope = std::make_shared<Scope>(nullptr, enclosingScope);
  auto falseScope = std::make_shared<Scope>(nullptr, enclosingScope);

  if (true_value) {
    currentScope_ = trueScope;
    true_value->accept(this);
  }

  if (false_value) {
    currentScope_ = falseScope;
    false_value->accept(this);
  }

  // This doesn't have the same issue as Cond where there could be false
  // positives from the enclosing scope since there are no Exprs which are
  // writes.

  // Merge both true and false branches into the parent, but don't close any
  // accesses.
  mergeScope(trueScope, enclosingScope, false);
  mergeScope(falseScope, enclosingScope, false);

  currentScope_ = enclosingScope;
}

// Inserts accesses for a map of buffers (ie. for inputs and outputs).
void MemDependencyChecker::insertBuffers(
    std::unordered_map<BufPtr, std::shared_ptr<AccessInfo>>& bufs,
    AccessType type) {
  for (auto& pair : bufs) {
    BufPtr b = pair.first;
    VarPtr var = b->base_handle();
    IndexBounds bounds;
    for (auto d : b->dims()) {
      bounds.push_back(
          {alloc<IntImm>(0),
           IRSimplifier::simplify(alloc<Sub>(d, alloc<IntImm>(1)))});
    }
    auto info =
        std::make_shared<AccessInfo>(nextAccess_++, type, nullptr, var, bounds);

    bufs[b] = info;

    auto& history = currentScope_->openWrites_[var];
    updateWriteHistory(history, info, info->id());
    currentScope_->accesses_.push_back(info);
  }
}

void MemDependencyChecker::visit(BlockPtr v) {
  auto prev_scope = currentScope_;

  // handle kernel inputs.
  if (prev_scope->block == nullptr) {
    insertBuffers(inputs_, AccessType::Input);
  }

  if (currentScope_->block != v) {
    currentScope_ = std::make_shared<Scope>((BlockPtr)v, prev_scope);
  }

  for (auto s : *v) {
    s->accept(this);
  }

  for (auto v : currentScope_->localVars) {
    knownVarBounds_.erase(v);
  }
  for (auto& pair : currentScope_->shadowedVarBounds) {
    knownVarBounds_[pair.first] = pair.second;
  }

  scopeToAccesses_.emplace(v, currentScope_->accesses_);

  if (currentScope_ != prev_scope) {
    mergeScope(currentScope_, prev_scope, true);
    currentScope_ = prev_scope;
  }

  // handle kernel outputs.
  if (prev_scope->block == nullptr) {
    insertBuffers(outputs_, AccessType::Output);
  }
}

void MemDependencyChecker::visit(LetPtr v) {
  StmtPtr last = lastStmt_;
  lastStmt_ = v;

  IRVisitor::visit(v);

  lastStmt_ = last;

  VarPtr var = v->var();
  if (knownVarBounds_.count(var) != 0) {
    currentScope_->shadowedVarBounds[var] = knownVarBounds_[var];
  }

  currentScope_->localVars.insert(var);
  knownVarBounds_[var] = {v->value(), v->value()};
}

// Don't support AtomicAdd yet, it's a bit more complex since it's both a read
// and a write. It's only inserted during Cuda codegen so this should be okay.
void MemDependencyChecker::visit(AtomicAddPtr v) {
  throw std::runtime_error("MemDependencyChecker AtomicAdd unimplemented");
}

void MemDependencyChecker::visit(AllocatePtr v) {
  StmtPtr last = lastStmt_;
  lastStmt_ = v;

  IRVisitor::visit(v);

  VarPtr var = v->buffer_var();
  IndexBounds bounds;
  // TODO: remove the "buf_flat_size" process below and extend the buf bound
  // check to support N-d indices access and 1-d index access.
  // "Allocate" stmt is based on "Buf" which supports N-d indices access and 1-d
  // index access. Currently the write bound check in memory analysis cannot
  // identify 1-d index access for N-d bufs. Thus we flatten N-d bufs here to
  // avoid failing the bound check. But this is not the correct approach and
  // should be fixed.
  ExprPtr flat_size = buf_flat_size(v->buf());
  flat_size = IRSimplifier::simplify(alloc<Sub>(flat_size, alloc<IntImm>(1)));
  bounds.push_back({alloc<IntImm>(0), flat_size});

  auto info = std::make_shared<AccessInfo>(
      nextAccess_++, AccessType::Alloc, nullptr, var, bounds);

  intermediates_[var] = info;

  auto& history = currentScope_->openWrites_[var];
  history.emplace_back(std::make_pair(info->bounds(), info));
  currentScope_->accesses_.push_back(info);

  lastStmt_ = last;
}

void MemDependencyChecker::visit(FreePtr v) {
  StmtPtr last = lastStmt_;
  lastStmt_ = v;

  IRVisitor::visit(v);

  VarPtr var = v->buffer_var();
  auto it = intermediates_.find(var);
  TORCH_INTERNAL_ASSERT(it != intermediates_.end());

  IndexBounds bounds = it->second->bounds();
  auto info = std::make_shared<AccessInfo>(
      nextAccess_++, AccessType::Free, nullptr, var, bounds);

  auto& history = currentScope_->openWrites_[var];
  updateWriteHistory(history, info, info->id());
  currentScope_->accesses_.push_back(info);

  lastStmt_ = last;
}

void MemDependencyChecker::updateWriteHistory(
    std::list<BoundRelationship>& writeHistory,
    const std::shared_ptr<AccessInfo>& info,
    size_t latestAccessToClose,
    bool closeOverlapped,
    bool insert) {
  bool isWrite = info->isWrite();

  for (auto it = writeHistory.begin(); it != writeHistory.end();) {
    auto& indexBounds = it->first;
    std::shared_ptr<AccessInfo> other = it->second;
    if (info->hasDependency(other)) {
      ++it;
      continue;
    }

    OverlapKind overlap = overlaps(indexBounds, info->bounds());

    if (overlap == NoOverlap) {
      ++it;
      continue;
    }

    // Only writes can close open accesses.
    if (!isWrite) {
      info->addDependency(other);
      other->addDependent(info);
      ++it;
      continue;
    }

    // If we're not closing accesses we can stop here.
    if (!closeOverlapped || other->id() > latestAccessToClose) {
      ++it;
      continue;
    }

    if (overlap == ContainedOrEqual) {
      // Total overlap is easy - the new access totally replaces the old.
      it = writeHistory.erase(it);
    } else {
      // The new write partially overlaps a previous write. We want to keep
      // both, but only track the unconvered part of the earlier write.

      // Determine the slices of the earlier bound not covered by info.
      auto newBounds =
          subtractIndicesBounds(indexBounds, info->bounds(), overlap);

      // Erase the old slice.
      it = writeHistory.erase(it);

      // Add all new slices.
      for (auto& b : newBounds) {
        writeHistory.insert(it, std::make_pair(b, other));
      }
      // No need to increment the iterator since it has been updated after
      // `erase` above.
    }
  }

  if (insert && isWrite) {
    writeHistory.emplace_back(std::make_pair(info->bounds(), info));
  }
}

void MemDependencyChecker::mergeScope(
    const std::shared_ptr<Scope>& child,
    const std::shared_ptr<Scope>& parent,
    bool closeOverlapped) {
  if (child->accesses_.empty()) {
    return;
  }

  // Update dependencies, but don't add new open writes yet.
  for (auto& info : child->accesses_) {
    // Intentionally using operator[], we want it to be created if it does not
    // exist.
    auto& writeHistory = parent->openWrites_[info->var()];

    size_t latestAccessToClose = child->accesses_.front()->id();
    updateWriteHistory(
        writeHistory, info, latestAccessToClose, closeOverlapped, false);
  }

  // Copy open writes up.
  for (auto& pair : child->openWrites_) {
    VarPtr var = pair.first;

    // Intentionally using operator[], we want it to be created if it does not
    // exist.
    auto& writeHistory = parent->openWrites_[var];

    for (auto& rel : pair.second) {
      writeHistory.push_back(rel);
    }
  }

  // the parent scope is responsible for holding all accesses now.
  parent->accesses_.insert(
      parent->accesses_.end(),
      std::make_move_iterator(child->accesses_.begin()),
      std::make_move_iterator(child->accesses_.end()));
}

// A visitor which applies known Bounds to symbolic expressions.
class VarBoundBinder : public IRVisitor {
 public:
  VarBoundBinder(const VarBoundMap& vars) : vars_(vars) {}

  Bound getBounds(ExprPtr e) {
    min_ = e;
    max_ = e;
    e->accept(this);
    min_ = IRSimplifier::simplify(min_);
    max_ = IRSimplifier::simplify(max_);
    return {min_, max_};
  }

 private:
  void visit(VarPtr v) override {
    auto it = vars_.find(v);
    if (it == vars_.end()) {
      return;
    }

    min_ = SubstituteInClone(min_, {{v, it->second.start}});
    max_ = SubstituteInClone(max_, {{v, it->second.end}});
  }

  ExprPtr min_{nullptr};
  ExprPtr max_{nullptr};
  const VarBoundMap& vars_;
};

std::vector<Bound> MemDependencyChecker::getIndicesBounds(
    const std::vector<ExprPtr>& indices) {
  std::vector<Bound> bounds;
  bounds.reserve(indices.size());
  VarBoundBinder binder(knownVarBounds_);
  for (auto s : indices) {
    bounds.push_back(binder.getBounds(s));
  }
  return bounds;
}

} // namespace analysis
} // namespace tensorexpr
} // namespace jit
} // namespace torch<|MERGE_RESOLUTION|>--- conflicted
+++ resolved
@@ -750,15 +750,9 @@
               {{var, alloc<Sub>(v->stop(), alloc<IntImm>(1))}}));
         }
 
-<<<<<<< HEAD
         ExprPtr zeroStep = indices[i];
-        ExprPtr oneStep =
-            Substitute(indices[i], {{var, alloc<Add>(var, alloc<IntImm>(1))}});
-=======
-        Expr* zeroStep = indices[i];
-        Expr* oneStep =
-            SubstituteInClone(indices[i], {{var, new Add(var, new IntImm(1))}});
->>>>>>> d1cbee7b
+        ExprPtr oneStep = SubstituteInClone(
+            indices[i], {{var, alloc<Add>(var, alloc<IntImm>(1))}});
         loopIndicesStride[i] =
             IRSimplifier::simplify(alloc<Sub>(oneStep, zeroStep));
 
@@ -789,15 +783,9 @@
       // does nothing.
       for (auto& bound : bounds) {
         bound.start = IRSimplifier::simplify(
-<<<<<<< HEAD
-            Substitute(bound.start, {{var, v->start()}}));
-        bound.end = IRSimplifier::simplify(Substitute(
-            bound.end, {{var, alloc<Sub>(v->stop(), alloc<IntImm>(1))}}));
-=======
             SubstituteInClone(bound.start, {{var, v->start()}}));
         bound.end = IRSimplifier::simplify(SubstituteInClone(
-            bound.end, {{var, new Sub(v->stop(), new IntImm(1))}}));
->>>>>>> d1cbee7b
+            bound.end, {{var, alloc<Sub>(v->stop(), alloc<IntImm>(1))}}));
 
         // If the start < end then swap the order of the bound.
         ExprPtr diff =
