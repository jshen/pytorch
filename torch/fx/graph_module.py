import torch
import torch.nn as nn
import torch.overrides
from torch.nn.modules.module import _addindent
from torch.package import PackageImporter, PackageExporter
import linecache
from typing import Type, Dict, List, Any, Union, Optional, Set
from .graph import Graph, _is_from_torch, _custom_builtins, PythonCode
from torch.package import Importer, sys_importer
import copy
import itertools
import sys
import traceback
from pathlib import Path
import os
import warnings

# normal exec loses the source code, however we can patch
# the linecache module to still recover it.
# using exec_with_source will add it to our local cache
# and then tools like TorchScript will be able to get source info.
_next_id = 0
def exec_with_source(src: str, globals: Dict[str, Any]):
    global _next_id
    key = f'<eval_with_key_{_next_id}>'
    _next_id += 1
    _eval_cache[key] = [line + '\n' for line in src.splitlines()]
    exec(compile(src, key, 'exec'), globals)

# patch linecache so that any code we exec using exec_with_source
# works with inspect
_eval_cache : Dict[str, List[str]] = {}
_orig_getlines = linecache.getlines
def patched_getline(*args, **kwargs):
    if args[0] in _eval_cache:
        return _eval_cache[args[0]]
    return _orig_getlines(*args, **kwargs)
linecache.getlines = patched_getline


def _forward_from_src(src: str, globals: Dict[str, Any]):
    # avoid mutating the passed in dict
    globals_copy = globals.copy()
    exec_with_source(src, globals_copy)
    forward_fn = globals_copy['forward']
    del globals_copy['forward']
    return forward_fn


def _format_import_statement(name: str, obj: Any, importer: Importer) -> str:
    if name in _custom_builtins:
        return _custom_builtins[name].import_str
    if _is_from_torch(name):
        return 'import torch'
    module_name, attr_name = importer.get_name(obj)
    return f'from {module_name} import {attr_name} as {name}'


def _format_import_block(globals: Dict[str, Any], importer: Importer):
    import_strs: Set[str] = set()
    for name, obj in globals.items():
        import_strs.add(_format_import_statement(name, obj, importer))
    return '\n'.join(import_strs)


def reduce_graph_module(body: Dict[Any, Any], import_block: str) -> torch.nn.Module:
    # BC: attribute name was changed from `code` to `_code` to facilitate
    # making `code` into a property and adding a docstring to it
    fn_src = body.get('_code') or body['code']
    forward = _forward_from_src(import_block + fn_src, {})
    return _deserialize_graph_module(forward, body)


def reduce_package_graph_module(
    importer: PackageImporter, body: Dict[Any, Any], generated_module_name: str
) -> torch.nn.Module:
    forward = importer.import_module(generated_module_name).forward
    return _deserialize_graph_module(forward, body)


<<<<<<< HEAD
def reduce_deploy_graph_module(importer: PackageImporter,
                               body: Dict[Any, Any],
                               import_block: str,
                               tracer_cls: Type) -> torch.nn.Module:
=======
def reduce_deploy_graph_module(
    importer: PackageImporter, body: Dict[Any, Any], import_block: str
) -> torch.nn.Module:
>>>>>>> 3bdbaf14
    ns = dict()
    ns["__builtins__"] = importer.patched_builtins
    fn_src = body.get('_code')
    assert fn_src is not None
    forward = _forward_from_src(import_block + fn_src, ns)
<<<<<<< HEAD
    return _deserialize_graph_module(forward, body, tracer_cls)


def _deserialize_graph_module(forward, body: Dict[Any, Any], tracer_cls: Type = None) -> torch.nn.Module:
=======
    return _deserialize_graph_module(forward, body)


def _deserialize_graph_module(forward, body: Dict[Any, Any]) -> torch.nn.Module:
>>>>>>> 3bdbaf14
    """
    Deserialize a GraphModule given the dictionary of the original module,
    using the code to reconstruct the graph. We delete the actual graph before
    saving the dictionary so that changes to the in-memory graph format do not
    get serialized.
    """
    # We create a dummy class here because symbolic_trace pulls the forward()
    # function off of the class, rather than the instance
    class CodeOnlyModule(torch.nn.Module):
        def __init__(self, body):
            super().__init__()
            self.__dict__ = body

    # Try to retrieve the forward source in a backward-compatible way
    CodeOnlyModule.forward = forward

<<<<<<< HEAD
    if tracer_cls is None:
        from ._symbolic_trace import Tracer
        tracer_cls = Tracer
=======
    tracer_cls = body.get('_tracer_cls')
    if tracer_cls is None:
        from ._symbolic_trace import Tracer
        tracer_cls = Tracer

    graphmodule_cls_name = body.get('_graphmodule_cls_name', 'GraphModule')
>>>>>>> 3bdbaf14

    # This is a workaround for a mypy linter issue related to
    # passing base class as an argument - https://github.com/python/mypy/issues/5865.
    cls_tracer : Any = tracer_cls

    class KeepModules(cls_tracer):
        # we shouldn't trace into any of the submodules,
        # because they were not traced in the original GraphModule
        def is_leaf_module(self, _: torch.nn.Module, __: str) -> bool:
            return True

    com = CodeOnlyModule(body)

    graph = KeepModules().trace(com)

    # Manually set Tracer class on the reconstructed Graph, to avoid
    # referencing the private local subclass KeepModules.
    graph._tracer_cls = tracer_cls
    gm = GraphModule(com, graph, class_name=graphmodule_cls_name)

    # The GraphModule constructor only retains attributes referenced by the graph.
    # In this case, our goal is return a GraphModule as close to identical as the one
    # put into the package. If any additional attributes were present in body,
    # we should keep them.
    for k, v in body.items():
        if not hasattr(gm, k):
            setattr(gm, k, v)
    return gm

# copy an attribute value with qualified name 'target' from 'from_module' to 'to_module'
# This installs empty Modules where none exist yet if they are subpaths of target
def _copy_attr(from_module: torch.nn.Module, to_module: torch.nn.Module, target: str):
    *prefix, field = target.split('.')
    for item in prefix:
        f = getattr(from_module, item)
        t = getattr(to_module, item, None)
        if f is t:
            # we have already installed one of its parents
            # (e.g. target = root.linear.weight, but we have already installed root.linear)
            # once we install a parent, we no longer need to copy the children
            # since all the needed properties will already be present
            return

        if t is None:
            t = torch.nn.Module()
            setattr(to_module, item, t)
        from_module, to_module = f, t

    orig = getattr(from_module, field)
    # If it is a tensor and not a parameter attribute of a module, it should be a named buffer.
    # So, we register it as a named buffer in the target module.
    if isinstance(orig, torch.Tensor) and not isinstance(orig, torch.nn.Parameter):
        to_module.register_buffer(field, orig)
    else:
        setattr(to_module, field, orig)

# Assign attribute 'from_obj' to the qualified name 'target' on 'to_module
# This installs empty Modules where none exist yet if they are subpaths of target
def _assign_attr(from_obj: Any, to_module: torch.nn.Module, target: str):
    *prefix, field = target.split('.')
    for item in prefix:
        t = getattr(to_module, item, None)

        if t is None:
            t = torch.nn.Module()
            setattr(to_module, item, t)
        to_module = t

    # If it is a tensor and not a parameter attribute of a module, it should be a named buffer.
    # So, we register it as a named buffer in the target module.
    if isinstance(from_obj, torch.Tensor) and not isinstance(from_obj, torch.nn.Parameter):
        to_module.register_buffer(field, from_obj)
    else:
        setattr(to_module, field, from_obj)

class GraphModule(torch.nn.Module):
    """
    GraphModule is an nn.Module generated from an fx.Graph. Graphmodule has a
    ``graph`` attribute, as well as ``code`` and ``forward`` attributes generated
    from that ``graph``.

    .. warning::

        When ``graph`` is reassigned, ``code`` and ``forward`` will be automatically
        regenerated. However, if you edit the contents of the ``graph`` without reassigning
        the ``graph`` attribute itself, you must call ``recompile()`` to update the generated
        code.

    """
    def __new__(cls: 'Type[GraphModule]', *args, **kwargs):
        # each instance of a graph module needs its own forward method
        # so create a new singleton class for each instance.
        # it is a subclass of the user-defined class, the only difference
        # is an extra layer to install the forward method

        class GraphModuleImpl(cls):  # type: ignore[misc, valid-type]
            pass
        return super().__new__(GraphModuleImpl)

    def __init__(self,
                 root: Union[torch.nn.Module, Dict[str, Any]],
                 graph: Graph,
                 class_name: str = 'GraphModule'):
        """
        Construct a GraphModule.

        Args:

            root (Union[torch.nn.Module, Dict[str, Any]):
                ``root`` can either be an nn.Module instance or a Dict mapping strings to any attribute type.
                In the case that ``root`` is a Module, any references to Module-based objects (via qualified
                name) in the Graph's Nodes' ``target`` field will be copied over from the respective place
                within ``root``'s Module hierarchy into the GraphModule's module hierarchy.
                In the case that ``root`` is a dict, the qualified name found in a Node's ``target`` will be
                looked up directly in the dict's keys. The object mapped to by the Dict will be copied
                over into the appropriate place within the GraphModule's module hierarchy.

            graph (Graph): ``graph`` contains the nodes this GraphModule should use for code generation

            class_name (str): ``name`` denotes the name of this GraphModule for debugging purposes. If it's unset, all
                error messages will report as originating from ``GraphModule``. It may be helpful to set this
                to ``root``'s original name or a name that makes sense within the context of your transform.

        """
        super().__init__()
        self.__class__.__name__ = class_name
        if isinstance(root, torch.nn.Module):
            if hasattr(root, 'training'):
                self.training = root.training
            for node in graph.nodes:
                if node.op in ['get_attr', 'call_module']:
                    assert isinstance(node.target, str)
                    _copy_attr(root, self, node.target)
        elif isinstance(root, dict):
            targets_to_copy = []
            for node in graph.nodes:
                if node.op in ['get_attr', 'call_module']:
                    assert isinstance(node.target, str)
                    if node.target not in root:
                        raise RuntimeError('Node ' + str(node) + ' referenced target ' + node.target +
                                           ' but that target was not provided in ``root``!')
                    targets_to_copy.append(node.target)
            # Sort targets in ascending order of the # of atoms.
            # This will ensure that less deeply nested attributes are assigned
            # before more deeply nested attributes. For example, foo.bar
            # will be assigned before foo.bar.baz. Otherwise, we might assign
            # the user-provided ``foo.bar`` and wipe out the previously-assigned
            # ``foo.bar.baz``
            targets_to_copy.sort(key=lambda t: t.count('.'))
            for target_to_copy in targets_to_copy:
                _assign_attr(root[target_to_copy], self, target_to_copy)
        else:
            raise RuntimeError('Unsupported type ' + str(root) + ' passed for root!')

        self.graph = graph

        # Store the Tracer class responsible for creating a Graph separately,
        # because torch.package will serialize a GraphModule without retaining the Graph.
        self._tracer_cls = self.graph._tracer_cls

    # TorchScript breaks trying to compile the graph setter because of the
    # continued string literal. Issue here: https://github.com/pytorch/pytorch/issues/44842
    #
    # Shouldn't be an issue since these methods shouldn't be used in TorchScript anyway
    __jit_unused_properties__ = ['graph']

    @property
    def graph(self) -> Graph:
        """
        Return the ``Graph`` underlying this ``GraphModule``
        """
        return self._graph

    @graph.setter
    def graph(self, g : Graph) -> None:
        """
        Set the underlying ``Graph`` for this ``GraphModule``. This will internally
        recompile the ``GraphModule`` so that the generated ``forward()`` function
        corresponds to ``g``
        """
        assert isinstance(g, Graph), f'Expected a Graph instance, but got {type(g)}'
        self._graph = g
        g.owning_module = self
        self.recompile()

    def to_folder(self, folder: Union[str, os.PathLike], module_name : str = "FxModule"):
        """Dumps out module to ``folder`` with ``module_name`` so that it can be
        imported with ``from <folder> import <module_name>``

        Args:

            folder (Union[str, os.PathLike]): The folder to write the code out to

            module_name (str): Top-level name to use for the ``Module`` while
                writing out the code
        """
        folder = Path(folder)
        Path(folder).mkdir(exist_ok=True)
        torch.save(self.state_dict(), folder / 'state_dict.pt')
        tab = " " * 4
        model_str = f"""
import torch
from torch.nn import *
class {module_name}(torch.nn.Module):
    def __init__(self):
        super().__init__()
"""

        def _gen_model_repr(module_name: str, module: torch.nn.Module) -> Optional[str]:
            safe_reprs = [nn.Linear, nn.Conv1d, nn.Conv2d, nn.Conv3d, nn.BatchNorm1d, nn.BatchNorm2d, nn.BatchNorm3d]
            if type(module) in safe_reprs:
                return f"{module.__repr__()}"
            else:
                return None

        blobified_modules = []
        for module_name, module in self.named_children():
            module_str = _gen_model_repr(module_name, module)
            if module_str is None:
                module_file = folder / f'{module_name}.pt'
                torch.save(module, module_file)
                blobified_modules.append(module_name)
                module_repr = module.__repr__().replace('\r', ' ').replace('\n', ' ')
                module_str = f"torch.load(r'{module_file}') # {module_repr}"
            model_str += f"{tab*2}self.{module_name} = {module_str}\n"

        for buffer_name, buffer in self._buffers.items():
            if buffer is None:
                continue
            model_str += f"{tab*2}self.register_buffer('{buffer_name}', torch.empty({list(buffer.shape)}))\n"

        for param_name, param in self._parameters.items():
            if param is None:
                continue
            model_str += f"{tab*2}self.{param_name} = torch.nn.Parameter(torch.empty({list(param.shape)}))\n"

        model_str += f"{tab*2}self.load_state_dict(torch.load(r'{folder}/state_dict.pt'))\n"
        model_str += f"{_addindent(self.code, 4)}\n"

        module_file = folder / 'module.py'
        module_file.write_text(model_str)

        init_file = folder / '__init__.py'
        init_file.write_text('from .module import *')

        if len(blobified_modules) > 0:
            warnings.warn("Was not able to save the following children modules as reprs -"
                          f"saved as pickled files instead: {blobified_modules}")

    def add_submodule(self, target: str, m: torch.nn.Module) -> bool:
        """
        Adds the given submodule to ``self``.

        This installs empty Modules where none exist yet if they are
        subpaths of ``target``.

        Args:
            target: The fully-qualified string name of the new submodule
                (See example in ``nn.Module.get_submodule`` for how to
                specify a fully-qualified string.)
            m: The submodule itself; the actual object we want to
                install in the current Module

        Return:
            bool: Whether or not the submodule could be inserted. For
                this method to return True, each object in the chain
                denoted by ``target`` must either a) not exist yet,
                or b) reference an ``nn.Module`` (not a parameter or
                other attribute)

        """
        *prefix, field = target.split('.')
        mod: torch.nn.Module = self

        for item in prefix:

            submod = getattr(mod, item, None)

            if submod is None:
                submod = torch.nn.Module()
                setattr(mod, item, submod)

            if not isinstance(submod, torch.nn.Module):
                return False

            mod = submod

        mod.add_module(field, m)
        return True

    def delete_submodule(self, target: str) -> bool:
        """
        Deletes the given submodule from ``self``.

        The module will not be deleted if ``target`` is not a valid
        target.

        Args:
            target: The fully-qualified string name of the new submodule
                (See example in ``nn.Module.get_submodule`` for how to
                specify a fully-qualified string.)

        Returns:
            bool: Whether or not the target string referenced a
                submodule we want to delete. A return value of ``False``
                means that the ``target`` was not a valid reference to
                a submodule.
        """
        atoms = target.split(".")
        path, target_submod = atoms[:-1], atoms[-1]
        mod: torch.nn.Module = self

        # Get the parent module
        for item in path:

            if not hasattr(mod, item):
                return False

            mod = getattr(mod, item)

            if not isinstance(mod, torch.nn.Module):
                return False

        if not hasattr(mod, target_submod):
            return False

        if not isinstance(getattr(mod, target_submod), torch.nn.Module):
            return False

        delattr(mod, target_submod)
        return True

    def delete_all_unused_submodules(self) -> None:
        """
        Deletes all unused submodules from ``self``.

        A Module is considered "used" if any one of the following is
        true:
        1. It has children that are used
        2. Its forward is called directly via a ``call_module`` node
        3. It has a non-Module attribute that is used from a
        ``get_attr`` node

        This method can be called to clean up an ``nn.Module`` without
        manually calling ``delete_submodule`` on each unused submodule.
        """
        used: List[str] = []

        for node in self.graph.nodes:

            if node.op == "call_module" or node.op == "get_attr":

                # A list of strings representing the different parts
                # of the path. For exmaple, `foo.bar.baz` gives us
                # ["foo", "bar", "baz"]
                fullpath = node.target.split(".")

                # If we're looking at multiple parts of a path, join
                # join them with a dot. Otherwise, return that single
                # element without doing anything to it.
                def join_fn(x: str, y: str) -> str:
                    return '.'.join([x, y] if y else [x])

                # Progressively collect all the names of intermediate
                # modules. For example, if we have the target
                # `foo.bar.baz`, we'll add `foo`, `foo.bar`, and
                # `foo.bar.baz` to the list.
                for path in itertools.accumulate(fullpath, join_fn):
                    used.append(path)

        to_delete = [name for name, _ in self.named_modules()
                     if name not in used]

        for name in to_delete:
            self.delete_submodule(name)

    @property
    def code(self) -> str:
        """
        Return the Python code generated from the ``Graph`` underlying this
        ``GraphModule``.
        """
        if not hasattr(self, '_code'):
            raise RuntimeError('Code has not been generated! Please report a bug to PyTorch')
        return self._code

    def recompile(self) -> PythonCode:
        """
        Recompile this GraphModule from its ``graph`` attribute. This should be
        called after editing the contained ``graph``, otherwise the generated
        code of this ``GraphModule`` will be out of date.
        """
        if self._graph._pytree_info is not None:
            self._in_spec = self._graph._pytree_info.in_spec
            self._out_spec = self._graph._pytree_info.out_spec
        python_code = self._graph.python_code(root_module='self')
        self._code = python_code.src

        cls = type(self)
        cls.forward = _forward_from_src(self._code, python_code.globals)

        # Determine whether this class explicitly defines a __call__ implementation
        # to wrap. If it does, save it in order to have wrapped_call invoke it.
        # If it does not, wrapped_call can use a dynamic call to super() instead.
        # In most cases, super().__call__ should be torch.nn.Module.__call__.
        # We do not want to hold a reference to Module.__call__ here; doing so will
        # bypass patching of torch.nn.Module.__call__ done while symbolic tracing.
        cls_call = cls.__call__ if "__call__" in vars(cls) else None

        # Previously, if an error occurred when valid
        # symbolically-traced code was run with an invalid input, the
        # user would see the source of the error as coming from
        # `File "<eval_with_key_N">`, where N is some number. We use
        # this function to generate a more informative error message. We
        # return the traceback itself, a message explaining that the
        # error occurred in a traced Module's generated forward
        # function, and five lines of context surrounding the faulty
        # line
        def generate_error_message(frame_summary: traceback.FrameSummary) -> str:
            # auxiliary variables (for readability)
            err_lineno = frame_summary.lineno
            err_line_len = len(frame_summary.line)
            all_src_lines = _eval_cache[frame_summary.filename]

            # constituent substrings of the error message
            tb_repr = traceback.format_exc()
            custom_msg = ("Call using an FX-traced Module, "
                          f"line {err_lineno} of the traced Module's "
                          "generated forward function:")
            before_err = "".join(all_src_lines[err_lineno - 2 : err_lineno])
            marker = "~" * err_line_len + "~~~ <--- HERE"
            err_and_after_err = "\n".join(all_src_lines[err_lineno : err_lineno + 2])

            # joined message
            return "\n".join([tb_repr, custom_msg, before_err, marker, err_and_after_err])

        def wrapped_call(self, *args, **kwargs):
            try:
                if cls_call is not None:
                    return cls_call(self, *args, **kwargs)
                else:
                    return super(type(self), self).__call__(*args, **kwargs)
            except Exception as e:
                assert e.__traceback__
                topmost_framesummary: traceback.FrameSummary = \
                    traceback.StackSummary.extract(traceback.walk_tb(e.__traceback__))[-1]  # type: ignore[arg-type]
                if "eval_with_key" in topmost_framesummary.filename:
                    print(generate_error_message(topmost_framesummary),
                          file=sys.stderr)
                raise e.with_traceback(None)

        cls.__call__ = wrapped_call

        return python_code

    # Passing Tracer as argument allows subclasses extending fx.GraphModule
    # define their own Tracer (extending fx.Tracer).
<<<<<<< HEAD
    def __reduce_deploy__(self, importer: Importer, tracer_cls: Type = None):
=======
    def __reduce_deploy__(self, importer: Importer):
>>>>>>> 3bdbaf14
        dict_without_graph = self.__dict__.copy()
        python_code = self.recompile()
        import_block = _format_import_block(python_code.globals, importer)
        del dict_without_graph['_graph']
<<<<<<< HEAD
        return (reduce_deploy_graph_module, (dict_without_graph, import_block, tracer_cls))
=======
        return (reduce_deploy_graph_module, (dict_without_graph, import_block))
>>>>>>> 3bdbaf14

    def __reduce_package__(self, exporter: PackageExporter):
        generated_module_name = f'fx-generated._{exporter.get_unique_id()}'
        python_code = self.recompile()
        import_block = _format_import_block(python_code.globals, exporter.importer)
        module_code = import_block + self.code
        exporter.save_source_string(generated_module_name, module_code)

        dict_without_graph = self.__dict__.copy()
        dict_without_graph['_graphmodule_cls_name'] = self.__class__.__name__
        del dict_without_graph['_graph']
        return (reduce_package_graph_module, (dict_without_graph, generated_module_name))

    def __reduce__(self):
        """
        Serialization of GraphModule. We serialize only the generated code, not
        the underlying ``Graph``. This is because ``Graph`` does not have on-disk
        backward-compatibility guarantees, whereas Python source code does.
        On the deserialization side, we symbolically trace through the generated
        code to regenerate the underlying ``Graph``
        """
        dict_without_graph = self.__dict__.copy()
        python_code = self.recompile()
        import_block = _format_import_block(python_code.globals, sys_importer)
        del dict_without_graph['_graph']
        return (reduce_graph_module, (dict_without_graph, import_block))

    # because __reduce__ is defined for serialization,
    # we need to define deepcopy otherwise it will call __reduce__
    # and cause symbolic tracing to occur every time we try to copy the object
    def __deepcopy__(self, memo):
        fake_mod = torch.nn.Module()
        fake_mod.__dict__ = copy.deepcopy(self.__dict__)
        return GraphModule(fake_mod, self.graph)

    def __copy__(self):
        return GraphModule(self, self.graph)

    def __str__(self) -> str:
        orig_str = super().__str__()
        return '\n'.join([orig_str, self._code])

# workarounds for issues in __torch_function__

# WAR for __torch_function__ not handling tensor lists,
# fix is in https://github.com/pytorch/pytorch/pull/34725
# orig_cat = torch.cat
# def patched_cat(*args, **kwargs):
#     tensors = args[0]
#     for t in tensors:
#         if isinstance(t, Proxy):
#             return t.__torch_function__(patched_cat, (), args, kwargs)
#     return orig_cat(*args, **kwargs)
# patched_cat.__module__ = 'torch'
# patched_cat.__name__ = 'cat'
# torch.cat = patched_cat<|MERGE_RESOLUTION|>--- conflicted
+++ resolved
@@ -78,32 +78,18 @@
     return _deserialize_graph_module(forward, body)
 
 
-<<<<<<< HEAD
-def reduce_deploy_graph_module(importer: PackageImporter,
-                               body: Dict[Any, Any],
-                               import_block: str,
-                               tracer_cls: Type) -> torch.nn.Module:
-=======
 def reduce_deploy_graph_module(
     importer: PackageImporter, body: Dict[Any, Any], import_block: str
 ) -> torch.nn.Module:
->>>>>>> 3bdbaf14
     ns = dict()
     ns["__builtins__"] = importer.patched_builtins
     fn_src = body.get('_code')
     assert fn_src is not None
     forward = _forward_from_src(import_block + fn_src, ns)
-<<<<<<< HEAD
-    return _deserialize_graph_module(forward, body, tracer_cls)
-
-
-def _deserialize_graph_module(forward, body: Dict[Any, Any], tracer_cls: Type = None) -> torch.nn.Module:
-=======
     return _deserialize_graph_module(forward, body)
 
 
 def _deserialize_graph_module(forward, body: Dict[Any, Any]) -> torch.nn.Module:
->>>>>>> 3bdbaf14
     """
     Deserialize a GraphModule given the dictionary of the original module,
     using the code to reconstruct the graph. We delete the actual graph before
@@ -120,18 +106,12 @@
     # Try to retrieve the forward source in a backward-compatible way
     CodeOnlyModule.forward = forward
 
-<<<<<<< HEAD
-    if tracer_cls is None:
-        from ._symbolic_trace import Tracer
-        tracer_cls = Tracer
-=======
     tracer_cls = body.get('_tracer_cls')
     if tracer_cls is None:
         from ._symbolic_trace import Tracer
         tracer_cls = Tracer
 
     graphmodule_cls_name = body.get('_graphmodule_cls_name', 'GraphModule')
->>>>>>> 3bdbaf14
 
     # This is a workaround for a mypy linter issue related to
     # passing base class as an argument - https://github.com/python/mypy/issues/5865.
@@ -589,20 +569,12 @@
 
     # Passing Tracer as argument allows subclasses extending fx.GraphModule
     # define their own Tracer (extending fx.Tracer).
-<<<<<<< HEAD
-    def __reduce_deploy__(self, importer: Importer, tracer_cls: Type = None):
-=======
     def __reduce_deploy__(self, importer: Importer):
->>>>>>> 3bdbaf14
         dict_without_graph = self.__dict__.copy()
         python_code = self.recompile()
         import_block = _format_import_block(python_code.globals, importer)
         del dict_without_graph['_graph']
-<<<<<<< HEAD
-        return (reduce_deploy_graph_module, (dict_without_graph, import_block, tracer_cls))
-=======
         return (reduce_deploy_graph_module, (dict_without_graph, import_block))
->>>>>>> 3bdbaf14
 
     def __reduce_package__(self, exporter: PackageExporter):
         generated_module_name = f'fx-generated._{exporter.get_unique_id()}'
