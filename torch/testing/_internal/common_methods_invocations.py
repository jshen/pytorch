--- conflicted
+++ resolved
@@ -8,7 +8,6 @@
 import torch
 import numpy as np
 from torch._six import inf
-from torch.autograd import Variable
 import collections.abc
 
 from typing import List, Sequence, Tuple, Dict, Any, Union
@@ -288,26 +287,9 @@
         """
         return self.operator_variant
 
-    def conjugated_sample_inputs(self, samples):
-        """Returns an iterable of conjugated SampleInputs.
-        """
-
-        conj_samples = list(samples)
-
-        for i in range(len(samples)):
-            sample = conj_samples[i]
-            if isinstance(sample.input, torch.Tensor):
-                sample.input = sample.input.conj()
-            else:
-                sample.input[0] = sample.input[0].conj()
-
-        return tuple(conj_samples)
-
-    def sample_inputs(self, device, dtype, requires_grad=False, include_conjugated_inputs=False, **kwargs):
-        """Returns an iterable of SampleInputs.
-
-        These samples should be sufficient to test the function works correctly
-        with autograd, TorchScript, etc.
+    def conjugate_sample_inputs(self, device, dtype, requires_grad=False, **kwargs):
+        """Returns an iterable of SampleInputs but with the tensor input or first
+        tensor in a sequence input conjugated.
         """
 
         # TODO: Remove the try/except once all operators have sample_inputs_func with
@@ -317,8 +299,41 @@
         except TypeError:
             samples = self.sample_inputs_func(self, device, dtype, requires_grad)
 
-        if include_conjugated_inputs:
-            conj_samples = self.conjugated_sample_inputs(samples)
+        conj_samples = list(samples)
+
+        def conjugate(tensor):
+            _requires_grad = tensor.requires_grad
+            with torch.no_grad():
+                tensor = tensor.conj()
+            return tensor.requires_grad_(_requires_grad)
+
+        for i in range(len(samples)):
+            sample = conj_samples[i]
+            # Note: it is assumed that the input here is either a tensor or tensorlist
+            if isinstance(sample.input, torch.Tensor):
+                sample.input = conjugate(sample.input)
+            else:
+                with torch.no_grad():
+                    sample.input[0] = conjugate(sample.input[0])
+
+        return tuple(conj_samples)
+
+    def sample_inputs(self, device, dtype, requires_grad=False, **kwargs):
+        """Returns an iterable of SampleInputs.
+
+        These samples should be sufficient to test the function works correctly
+        with autograd, TorchScript, etc.
+        """
+
+        # TODO: Remove the try/except once all operators have sample_inputs_func with
+        #       **kwargs in their signature.
+        try:
+            samples = self.sample_inputs_func(self, device, dtype, requires_grad, **kwargs)
+        except TypeError:
+            samples = self.sample_inputs_func(self, device, dtype, requires_grad)
+
+        if 'include_conjugated_inputs' in kwargs and kwargs.get('include_conjugated_inputs'):
+            conj_samples = self.conjugate_sample_inputs(device, dtype, requires_grad, **kwargs)
             samples_list = list(samples)
             samples_list.extend(conj_samples)
             samples = tuple(samples_list)
@@ -849,21 +864,21 @@
     return tuple(sample_inputs)
 
 def sample_inputs_addcmul_addcdiv(op_info, device, dtype, requires_grad, **kwargs):
-    test_cases = [((S, S), (S, S), (S, S)),
-                  ((S, S), (S, 1), (1, S)),
-                  ((1,), (S, S, 1), (1, S)),
-                  ((), (), ()),
-                  ((S, S), (), ()),
-                  ((), (S, S, 1), (1, S)),
+    test_cases = [(((S, S), (S, S), (S, S)), False),
+                  (((S, S), (S, 1), (1, S)), False),
+                  (((1,), (S, S, 1), (1, S)), True),
+                  (((), (), ()), False),
+                  (((S, S), (), ()), True),
+                  (((), (S, S, 1), (1, S)), True)
                   ]
 
     sample_inputs = []
-    for input_args in test_cases:
+    for input_args, broadcasts_input in test_cases:
         args = tuple(make_tensor(arg, device, dtype, requires_grad=requires_grad) if isinstance(arg, tuple) else arg
                      for arg in input_args)
-        sample_inputs.append(SampleInput(args[0], args=args[1:]))
-
-        sample_inputs.append(SampleInput(args[0], args=args[1:], kwargs=dict(value=3.14)))
+        sample_inputs.append(SampleInput(args[0], args=args[1:], broadcasts_input=broadcasts_input))
+
+        sample_inputs.append(SampleInput(args[0], args=args[1:], kwargs=dict(value=3.14), broadcasts_input=broadcasts_input))
 
     return tuple(sample_inputs)
 
@@ -905,7 +920,8 @@
         make_tensor((), device, dtype, low=None, high=None, requires_grad=requires_grad),
         args=(
             make_tensor((S, ), device, dtype, low=None, high=None, requires_grad=requires_grad),
-            make_tensor((M, ), device, dtype, low=None, high=None, requires_grad=requires_grad)))
+            make_tensor((M, ), device, dtype, low=None, high=None, requires_grad=requires_grad)),
+        broadcasts_input=True)
 
     if dtype.is_complex:
         alpha, beta = 0.1 + 0.3j, 0.4 + 0.6j
@@ -926,7 +942,8 @@
         args=(
             make_tensor((S, ), device, dtype, low=None, high=None, requires_grad=requires_grad),
             make_tensor((M, ), device, dtype, low=None, high=None, requires_grad=requires_grad)),
-        kwargs=dict(beta=beta, alpha=alpha))
+        kwargs=dict(beta=beta, alpha=alpha),
+        broadcasts_input=True)
 
     return (input1, input2, input3, input4)
 
@@ -1963,7 +1980,7 @@
         super().__init__(name=name,
                          dtypes=dtypes,
                          decorators=decorators,
-                         sample_inputs_func=sample_inputs_spectral_ops,
+                         sample_inputs_func=sample_inputs_func,
                          **kwargs)
         self.ref = ref if ref is not None else _getattr_qual(np, name)
         self.ndimensional = ndimensional
@@ -2390,13 +2407,13 @@
         test_cases = (
             ((2, 2), 0, 5, 1e-3, requires_grad, (2, 2), 0, 1, 0.1, requires_grad, False),
             ((2, 2), 0, 5, 1e-3, requires_grad, (1,), 0, 1, 0.1, requires_grad, False),
-            ((), 1e-3, 1e-3 + 1, 0, True, (), 0.1, 1.1, 0, False, False),
+            ((), 1e-3, 1e-3 + 1, 0, requires_grad, (), 0.1, 1.1, 0, False, False),
             ((2, 2), 0, 5, 1e-3, requires_grad, (), 0.1, 1.1, 1, False, False),
         )
         tests_require_resizing = (
-            ((1,), 0, 5, 1e-3, requires_grad, (2, 2), 0, 1, 0.1, requires_grad, True),
-            ((2, 1, 2), 0, 5, 1e-3, requires_grad, (1, 2, 1), 0, 1, 0.1, requires_grad, True),
-            ((), 1e-3, 1e-3 + 1, 0, True, (1, S, 1), 0, 1, 0.1, requires_grad, True),
+            ((1,), 0, 5, 1e-3, requires_grad, (2, 2), 0, 1, 0.1, requires_grad, requires_grad),
+            ((2, 1, 2), 0, 5, 1e-3, requires_grad, (1, 2, 1), 0, 1, 0.1, requires_grad, requires_grad),
+            ((), 1e-3, 1e-3 + 1, 0, requires_grad, (1, S, 1), 0, 1, 0.1, requires_grad, requires_grad),
         )
         cases = test_cases + tests_require_resizing
         samples = list(SampleInput(make_tensor(shape_b, low=low_b, high=high_b,
@@ -2410,7 +2427,7 @@
                        high_e, additive_e, e_grad, broadcasts_input in cases)
         tensor_scalar_inputs = (
             ((2, 2), 0, 5, 1e-3, requires_grad, (3.14,)),
-            ((), 1e-3, 1e-3 + 1, 0, True, (3.14,))
+            ((), 1e-3, 1e-3 + 1, 0, requires_grad, (3.14,))
         )
         more_samples = list(SampleInput(make_tensor(shape, dtype=dtype, device=device,
                                                     high=high, low=low,
@@ -2421,8 +2438,8 @@
     elif dtype in [torch.complex64, torch.complex128]:
         args_tuple = (
             ((2, 2), 0, 5, requires_grad, (3.14,)),
-            ((), 0, 1, True, (3.14,)),
-            ((), 0, 1, True, (3.14j,))
+            ((), 0, 1, requires_grad, (3.14,)),
+            ((), 0, 1, requires_grad, (3.14j,))
         )
         samples = list(SampleInput(make_tensor(shape, dtype=dtype, device=device,
                                                high=high, low=low,
@@ -3985,19 +4002,7 @@
                    dtypesIfCPU=None,
                    dtypesIfCUDA=None,
                    dtypesIfROCM=None,
-                   supports_out=False,
-                   skips=(
-                       # File "test_unary_ufuncs.py", line 289, in test_reference_numerics
-                       #  if not torch.can_cast(numpy_to_torch_dtype_dict[expected.dtype.type], dtype):
-                       # KeyError: <class 'numpy.intc'>
-                       # Following error in Windows CI
-                       SkipInfo('TestUnaryUfuncs', 'test_reference_numerics_normal',
-                                dtypes=[torch.int],
-                                active_if=IS_WINDOWS),
-                       SkipInfo('TestUnaryUfuncs', 'test_reference_numerics_hard',
-                                dtypes=[torch.int],
-                                active_if=IS_WINDOWS),
-                   )),
+                   supports_out=False),
     UnaryUfuncInfo('conj_physical',
                    ref=np.conj,
                    dtypes=all_types_and_complex_and(torch.bool,
@@ -4006,18 +4011,8 @@
                    dtypesIfCUDA=None,
                    dtypesIfROCM=None,
                    skips=(
-                       # File "test_unary_ufuncs.py", line 289, in test_reference_numerics
-                       #  if not torch.can_cast(numpy_to_torch_dtype_dict[expected.dtype.type], dtype):
-                       # KeyError: <class 'numpy.intc'>
-                       # Following error in Windows CI
-                       SkipInfo('TestUnaryUfuncs', 'test_reference_numerics_normal',
-                                dtypes=[torch.int],
-                                active_if=IS_WINDOWS),
-                       SkipInfo('TestUnaryUfuncs', 'test_reference_numerics_hard',
-                                dtypes=[torch.int],
-                                active_if=IS_WINDOWS),
                        SkipInfo('TestCommon', 'test_variant_consistency_jit',
-                                dtypes=(torch.float32, )),
+                               dtypes=(torch.float32, )),
                    )),
     OpInfo('resolve_conj',
            dtypes=all_types_and_complex_and(torch.bool, torch.half, torch.bfloat16),
@@ -4372,12 +4367,11 @@
                    dtypesIfCUDA=complex_types(),
                    dtypesIfROCM=complex_types(),
                    supports_out=False,
+                   # TODO(@anjali411): Test this once neg bit is added.
                    test_conjugated_samples=False,
                    skips=(
                        # Skip since real and imag don't have out variants.
                        SkipInfo('TestUnaryUfuncs', 'test_out_arg_all_dtypes'),
-                       # Will be fixed after adding negative bit
-                       SkipInfo('TestCommon', 'test_variant_consistency_eager'),
                    )),
     OpInfo('inverse',
            op=torch.inverse,
@@ -4490,10 +4484,10 @@
            sample_inputs_func=sample_inputs_linalg_lstsq,
            check_batched_grad=False,
            check_batched_gradgrad=False,
+           # `linalg_lstsq` is not differentiable
+           supports_autograd=False,
            decorators=[skipCUDAIfNoMagma, skipCPUIfNoLapack],
            skips=(
-               # skip because `linalg_lstsq` is not differentiable
-               SkipInfo('TestGradients', 'test_fn_grad'),
                SkipInfo('TestCommon', 'test_variant_consistency_jit'),
            )),
     OpInfo('linalg.matrix_power',
@@ -6271,35 +6265,26 @@
         def maybe_non_contig(tensor):
             return tensor if not non_contiguous else make_non_contiguous(tensor)
 
-        def maybe_conj(tensor):
-            if dtype.is_complex:
-                with torch.no_grad():
-                    tensor = tensor.conj()
-            return tensor
+        def conjugate(tensor):
+            return tensor.conj()
 
         if isinstance(arg, torch.Size) or isinstance(arg, dont_convert):
             return arg
         elif isinstance(arg, tuple) and len(arg) == 0:
-            var = torch.randn((), dtype=dtype, device=device)
+            var = conjugate(torch.randn((), dtype=dtype, device=device))
             var.requires_grad = requires_grad
             return var
         elif isinstance(arg, tuple) and not isinstance(arg[0], torch.Tensor):
-            return Variable(maybe_conj(
-                maybe_non_contig(torch.randn(*arg, dtype=dtype, device=device))), requires_grad=requires_grad)
+            return conjugate(maybe_non_contig(torch.randn(*arg, dtype=dtype, device=device))).requires_grad_(requires_grad)
         # double check casting
         elif isinstance(arg, non_differentiable):
             if isinstance(arg.tensor, torch.Tensor):
-<<<<<<< HEAD
-                return maybe_conj(maybe_non_contig(arg.tensor.to(device=device)))
-            return maybe_conj(maybe_non_contig(arg.tensor.to(device=device)))
-=======
                 if arg.tensor.dtype == torch.float:
                     return maybe_non_contig(arg.tensor.to(dtype=torch.double, device=device))
                 if arg.tensor.dtype == torch.cfloat:
-                    return maybe_non_contig(arg.tensor.to(dtype=torch.cdouble, device=device))
-                return maybe_non_contig(arg.tensor.to(device=device))
-            return maybe_non_contig(arg.tensor.to(device=device))
->>>>>>> dedaf4fa
+                    return conjugate(maybe_non_contig(arg.tensor.to(dtype=torch.cdouble, device=device)))
+                return conjugate(maybe_non_contig(arg.tensor.to(device=device)))
+            return conjugate(maybe_non_contig(arg.tensor.to(device=device)))
         elif isinstance(arg, torch.Tensor):
             if arg.dtype == torch.float:
                 arg = arg.double()
@@ -6309,7 +6294,7 @@
                 raise RuntimeError("User provided tensor is real for a test that runs with complex dtype, ",
                                    "which is not supported for now")
             # NOTE: We do clone() after detach() here because we need to be able to change size/storage of v afterwards
-            v = maybe_conj(maybe_non_contig(arg)).detach().to(device=device).clone()
+            v = conjugate(maybe_non_contig(arg)).detach().to(device=device).clone()
             v.requires_grad = requires_grad and (v.is_floating_point() or v.is_complex())
             return v
         elif callable(arg):
