--- conflicted
+++ resolved
@@ -8467,8 +8467,7 @@
         promotes_int_to_int64=True,
         supports_out=False,
         supports_forward_ad=True,
-<<<<<<< HEAD
-        ref=lambda x, dim=None, keepdim=False: np.sum(x, axis=dim if x.ndim > 0 else None, keepdims=keepdim),
+        dtypes=all_types_and_complex_and(torch.bool, torch.float16, torch.bfloat16),
         skips=(
             # FIXME: sum does not support passing keepdim without passing dim
             SkipInfo('TestReductions', 'test_dim_default_keepdim'),
@@ -8479,9 +8478,6 @@
             SkipInfo('TestReductions', 'test_dim_none'),
             SkipInfo('TestReductions', 'test_dim_none_keepdim'),
         ),
-=======
-        dtypes=all_types_and_complex_and(torch.bool, torch.float16, torch.bfloat16),
->>>>>>> 0618f6cb
     ),
 ]
 
