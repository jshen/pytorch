--- conflicted
+++ resolved
@@ -785,7 +785,6 @@
                  dtypesIfCPU=all_types_and_complex_and(torch.bool, torch.half, torch.bfloat16),
                  dtypesIfCUDA=all_types_and_complex_and(torch.bool, torch.half, torch.bfloat16),
                  dtypesIfROCM=None,
-                 safe_casts_outputs=True,
                  sample_inputs_func=sample_inputs_foreach,
                  **kwargs):
         super(ForeachFuncInfo, self).__init__(name,
@@ -793,7 +792,6 @@
                                               dtypesIfCPU=dtypesIfCPU,
                                               dtypesIfCUDA=dtypesIfCUDA,
                                               dtypesIfROCM=dtypesIfROCM,
-                                              safe_casts_outputs=safe_casts_outputs,
                                               sample_inputs_func=sample_inputs_func,
                                               **kwargs)
         self.method_variant = method
@@ -813,7 +811,6 @@
                  dtypesIfCPU=all_types_and_complex_and(torch.bool, torch.half, torch.bfloat16),
                  dtypesIfCUDA=all_types_and_complex_and(torch.bool, torch.half, torch.bfloat16),
                  dtypesIfROCM=None,
-                 safe_casts_outputs=False,
                  sample_inputs_func=sample_inputs_foreach,
                  supports_alpha_param=False,
                  **kwargs):
@@ -822,7 +819,6 @@
                                                     dtypesIfCPU=dtypesIfCPU,
                                                     dtypesIfCUDA=dtypesIfCUDA,
                                                     dtypesIfROCM=dtypesIfROCM,
-                                                    safe_casts_outputs=safe_casts_outputs,
                                                     sample_inputs_func=sample_inputs_func,
                                                     **kwargs)
         self.method_variant = method
@@ -1052,25 +1048,13 @@
                     method=torch._foreach_addcmul,
                     inplace=torch._foreach_addcmul_,
                     ref=torch.addcmul,
-<<<<<<< HEAD
                     ref_name="addcmul"),
-=======
-                    dtypes=floating_and_complex_types(),
-                    dtypesIfCPU=floating_and_complex_types(),
-                    dtypesIfCUDA=floating_and_complex_types_and(torch.bfloat16, torch.half)),
->>>>>>> a6cfaf03
 
     ForeachFuncInfo('_foreach_addcdiv',
                     method=torch._foreach_addcdiv,
                     inplace=torch._foreach_addcdiv_,
                     ref=torch.addcdiv,
-<<<<<<< HEAD
                     ref_name="addcdiv"),
-=======
-                    dtypes=floating_and_complex_types(),
-                    dtypesIfCPU=floating_and_complex_types(),
-                    dtypesIfCUDA=floating_and_complex_types_and(torch.bfloat16, torch.half)),
->>>>>>> a6cfaf03
 ]
 
 # Foreach min/max ops
@@ -1079,7 +1063,6 @@
                     method=torch._foreach_maximum,
                     inplace=None,
                     ref=torch.max,
-<<<<<<< HEAD
                     ref_name="max",
                     skips=(
                         # cannot convert float infinity to integer
@@ -1088,24 +1071,12 @@
                                  device_type='cpu', dtypes=[*integral_types(), *complex_types()]),
                         SkipInfo('TestForeach', 'test_min_max_inf_nan',
                                  device_type='cuda', dtypes=[*integral_types(), *complex_types()]),
-=======
-                    dtypes=floating_types_and(torch.bfloat16, torch.bool, torch.half),
-                    dtypesIfCPU=floating_types_and(torch.bfloat16, torch.bool, torch.half),
-                    dtypesIfCUDA=floating_types_and(torch.bfloat16, torch.bool, torch.half),
-                    skips=(
-                        # cannot convert float infinity to integer
-                        SkipInfo('TestForeach', 'test_min_max_inf_nan',
-                                 device_type='cpu', dtypes=[*integral_types()]),
-                        SkipInfo('TestForeach', 'test_min_max_inf_nan',
-                                 device_type='cuda', dtypes=[*integral_types()]),
->>>>>>> a6cfaf03
                     )),
 
     ForeachFuncInfo('_foreach_minimum',
                     method=torch._foreach_minimum,
                     inplace=None,
                     ref=torch.min,
-<<<<<<< HEAD
                     ref_name="min",
                     skips=(
                         # cannot convert float infinity to integer
@@ -1114,17 +1085,6 @@
                                  device_type='cpu', dtypes=[*integral_types(), *complex_types()]),
                         SkipInfo('TestForeach', 'test_min_max_inf_nan',
                                  device_type='cuda', dtypes=[*integral_types(), *complex_types()]),
-=======
-                    dtypes=floating_types_and(torch.bfloat16, torch.bool, torch.half),
-                    dtypesIfCPU=floating_types_and(torch.bfloat16, torch.bool, torch.half),
-                    dtypesIfCUDA=floating_types_and(torch.bfloat16, torch.bool, torch.half),
-                    skips=(
-                        # cannot convert float infinity to integer
-                        SkipInfo('TestForeach', 'test_min_max_inf_nan',
-                                 device_type='cpu', dtypes=[*integral_types()]),
-                        SkipInfo('TestForeach', 'test_min_max_inf_nan',
-                                 device_type='cuda', dtypes=[*integral_types()]),
->>>>>>> a6cfaf03
                     )),
 ]
 
@@ -1154,8 +1114,7 @@
                           method=torch._foreach_div,
                           inplace=torch._foreach_div_,
                           ref=torch.div,
-                          ref_name='div',
-                          safe_casts_outputs=True),
+                          ref_name='div'),
 ]
 
 # Foreach unary ops
@@ -1164,301 +1123,163 @@
                     method=torch._foreach_neg,
                     inplace=torch._foreach_neg_,
                     ref=torch.neg,
-<<<<<<< HEAD
-                    ref_name="neg",
-=======
-                    dtypes=all_types_and_complex(),
-                    dtypesIfCPU=all_types_and_complex(),
-                    dtypesIfCUDA=all_types_and_complex(),
->>>>>>> a6cfaf03
-                    sample_inputs_func=sample_inputs_foreach,
-                    safe_casts_outputs=False),
+                    ref_name="neg"),
 
     ForeachFuncInfo('_foreach_sqrt',
                     method=torch._foreach_sqrt,
                     inplace=torch._foreach_sqrt_,
                     ref=torch.sqrt,
-<<<<<<< HEAD
                     ref_name="sqrt"),
-=======
-                    dtypes=floating_types(),
-                    dtypesIfCPU=floating_and_complex_types_and(torch.bfloat16),
-                    dtypesIfCUDA=floating_and_complex_types_and(torch.half)),
->>>>>>> a6cfaf03
 
     ForeachFuncInfo('_foreach_exp',
                     method=torch._foreach_exp,
                     inplace=torch._foreach_exp_,
-<<<<<<< HEAD
                     ref=torch.exp,
                     ref_name="exp"),
-=======
-                    ref=torch.exp),
->>>>>>> a6cfaf03
 
     ForeachFuncInfo('_foreach_acos',
                     method=torch._foreach_acos,
                     inplace=torch._foreach_acos_,
-<<<<<<< HEAD
                     ref=torch.acos,
                     ref_name="acos"),
-=======
-                    ref=torch.acos),
->>>>>>> a6cfaf03
 
     ForeachFuncInfo('_foreach_asin',
                     method=torch._foreach_asin,
                     inplace=torch._foreach_asin_,
-<<<<<<< HEAD
                     ref=torch.asin,
                     ref_name="asin"),
-=======
-                    ref=torch.asin),
->>>>>>> a6cfaf03
 
     ForeachFuncInfo('_foreach_atan',
                     method=torch._foreach_atan,
                     inplace=torch._foreach_atan_,
-<<<<<<< HEAD
                     ref=torch.atan,
                     ref_name="atan"),
-=======
-                    ref=torch.atan),
->>>>>>> a6cfaf03
 
     ForeachFuncInfo('_foreach_cos',
                     method=torch._foreach_cos,
                     inplace=torch._foreach_cos_,
-<<<<<<< HEAD
                     ref=torch.cos,
                     ref_name="cos"),
-=======
-                    ref=torch.cos),
->>>>>>> a6cfaf03
 
     ForeachFuncInfo('_foreach_cosh',
                     method=torch._foreach_cosh,
                     inplace=torch._foreach_cosh_,
-<<<<<<< HEAD
                     ref=torch.cosh,
                     ref_name="cosh"),
-=======
-                    ref=torch.cosh),
->>>>>>> a6cfaf03
 
     ForeachFuncInfo('_foreach_log',
                     method=torch._foreach_log,
                     inplace=torch._foreach_log_,
-<<<<<<< HEAD
                     ref=torch.log,
                     ref_name="log"),
-=======
-                    ref=torch.log),
->>>>>>> a6cfaf03
 
     ForeachFuncInfo('_foreach_log10',
                     method=torch._foreach_log10,
                     inplace=torch._foreach_log10_,
-<<<<<<< HEAD
                     ref=torch.log10,
                     ref_name="log10"),
-=======
-                    ref=torch.log10),
->>>>>>> a6cfaf03
 
     ForeachFuncInfo('_foreach_log2',
                     method=torch._foreach_log2,
                     inplace=torch._foreach_log2_,
-<<<<<<< HEAD
                     ref=torch.log2,
                     ref_name="log2"),
-=======
-                    ref=torch.log2),
->>>>>>> a6cfaf03
 
     ForeachFuncInfo('_foreach_tan',
                     method=torch._foreach_tan,
                     inplace=torch._foreach_tan_,
-<<<<<<< HEAD
                     ref=torch.tan,
                     ref_name="tan"),
-=======
-                    ref=torch.tan),
->>>>>>> a6cfaf03
 
     ForeachFuncInfo('_foreach_tanh',
                     method=torch._foreach_tanh,
                     inplace=torch._foreach_tanh_,
-<<<<<<< HEAD
                     ref=torch.tanh,
                     ref_name="tanh"),
-=======
-                    ref=torch.tanh),
->>>>>>> a6cfaf03
 
     ForeachFuncInfo('_foreach_sin',
                     method=torch._foreach_sin,
                     inplace=torch._foreach_sin_,
-<<<<<<< HEAD
                     ref=torch.sin,
                     ref_name="sin"),
-=======
-                    ref=torch.sin),
->>>>>>> a6cfaf03
 
     ForeachFuncInfo('_foreach_sinh',
                     method=torch._foreach_sinh,
                     inplace=torch._foreach_sinh_,
-<<<<<<< HEAD
                     ref=torch.sinh,
                     ref_name="sinh"),
-=======
-                    ref=torch.sinh),
->>>>>>> a6cfaf03
 
     ForeachFuncInfo('_foreach_ceil',
                     method=torch._foreach_ceil,
                     inplace=torch._foreach_ceil_,
                     ref=torch.ceil,
-<<<<<<< HEAD
                     ref_name="ceil"),
-=======
-                    dtypes=floating_types(),
-                    dtypesIfCPU=floating_types_and(torch.bfloat16),
-                    dtypesIfCUDA=floating_types_and(torch.half)),
->>>>>>> a6cfaf03
 
     ForeachFuncInfo('_foreach_erf',
                     method=torch._foreach_erf,
                     inplace=torch._foreach_erf_,
                     ref=torch.erf,
-<<<<<<< HEAD
                     ref_name="erf"),
-=======
-                    dtypes=floating_types(),
-                    dtypesIfCPU=floating_types_and(torch.bfloat16),
-                    dtypesIfCUDA=floating_types_and(torch.half)),
->>>>>>> a6cfaf03
 
     ForeachFuncInfo('_foreach_erfc',
                     method=torch._foreach_erfc,
                     inplace=torch._foreach_erfc_,
                     ref=torch.erfc,
-<<<<<<< HEAD
                     ref_name="erfc"),
-=======
-                    dtypes=floating_types(),
-                    dtypesIfCPU=floating_types_and(torch.bfloat16),
-                    dtypesIfCUDA=floating_types_and(torch.half)),
->>>>>>> a6cfaf03
 
     ForeachFuncInfo('_foreach_expm1',
                     method=torch._foreach_expm1,
                     inplace=torch._foreach_expm1_,
                     ref=torch.expm1,
-<<<<<<< HEAD
                     ref_name="expm1"),
-=======
-                    dtypes=floating_types(),
-                    dtypesIfCPU=floating_types_and(torch.bfloat16),
-                    dtypesIfCUDA=floating_types_and(torch.half)),
->>>>>>> a6cfaf03
 
     ForeachFuncInfo('_foreach_floor',
                     method=torch._foreach_floor,
                     inplace=torch._foreach_floor_,
                     ref=torch.floor,
-<<<<<<< HEAD
                     ref_name="floor"),
-=======
-                    dtypes=floating_types(),
-                    dtypesIfCPU=floating_types_and(torch.bfloat16),
-                    dtypesIfCUDA=floating_types_and(torch.half)),
->>>>>>> a6cfaf03
 
     ForeachFuncInfo('_foreach_log1p',
                     method=torch._foreach_log1p,
                     inplace=torch._foreach_log1p_,
                     ref=torch.log1p,
-<<<<<<< HEAD
                     ref_name="log1p"),
-=======
-                    dtypes=floating_types(),
-                    dtypesIfCPU=floating_types_and(torch.bfloat16),
-                    dtypesIfCUDA=floating_types_and(torch.half)),
->>>>>>> a6cfaf03
 
     ForeachFuncInfo('_foreach_round',
                     method=torch._foreach_round,
                     inplace=torch._foreach_round_,
                     ref=torch.round,
-<<<<<<< HEAD
                     ref_name="round"),
-=======
-                    dtypes=floating_types(),
-                    dtypesIfCPU=floating_types_and(torch.bfloat16),
-                    dtypesIfCUDA=floating_types_and(torch.half)),
->>>>>>> a6cfaf03
 
     ForeachFuncInfo('_foreach_frac',
                     method=torch._foreach_frac,
                     inplace=torch._foreach_frac_,
                     ref=torch.frac,
-<<<<<<< HEAD
                     ref_name="frac"),
-=======
-                    dtypes=floating_types(),
-                    dtypesIfCPU=floating_types_and(torch.bfloat16),
-                    dtypesIfCUDA=floating_types_and(torch.half)),
->>>>>>> a6cfaf03
 
     ForeachFuncInfo('_foreach_reciprocal',
                     method=torch._foreach_reciprocal,
                     inplace=torch._foreach_reciprocal_,
                     ref=torch.reciprocal,
-<<<<<<< HEAD
                     ref_name="reciprocal"),
-=======
-                    dtypes=floating_types(),
-                    dtypesIfCPU=floating_types_and(torch.bfloat16),
-                    dtypesIfCUDA=floating_types_and(torch.half)),
->>>>>>> a6cfaf03
 
     ForeachFuncInfo('_foreach_sigmoid',
                     method=torch._foreach_sigmoid,
                     inplace=torch._foreach_sigmoid_,
                     ref=torch.sigmoid,
-<<<<<<< HEAD
                     ref_name="sigmoid"),
-=======
-                    dtypes=floating_types(),
-                    dtypesIfCPU=floating_types_and(torch.bfloat16),
-                    dtypesIfCUDA=floating_types_and(torch.half)),
->>>>>>> a6cfaf03
 
     ForeachFuncInfo('_foreach_trunc',
                     method=torch._foreach_trunc,
                     inplace=torch._foreach_trunc_,
                     ref=torch.trunc,
-<<<<<<< HEAD
                     ref_name="trunc"),
-=======
-                    dtypes=floating_types(),
-                    dtypesIfCPU=floating_types_and(torch.bfloat16),
-                    dtypesIfCUDA=floating_types_and(torch.half)),
->>>>>>> a6cfaf03
 
     ForeachFuncInfo('_foreach_abs',
                     method=torch._foreach_abs,
                     inplace=torch._foreach_abs_,
                     ref=torch.abs,
-<<<<<<< HEAD
                     ref_name="abs"),
-=======
-                    dtypes=floating_types(),
-                    dtypesIfCPU=floating_and_complex_types_and(torch.bfloat16, torch.half),
-                    dtypesIfCUDA=floating_and_complex_types_and(torch.bfloat16, torch.half)),
->>>>>>> a6cfaf03
 ]
 
 # Operator database (sorted alphabetically)
