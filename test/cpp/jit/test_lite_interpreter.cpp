--- conflicted
+++ resolved
@@ -6,6 +6,7 @@
 #include <torch/csrc/autograd/generated/variable_factories.h>
 #include <torch/csrc/jit/api/module.h>
 #include <torch/csrc/jit/frontend/resolver.h>
+#include <torch/csrc/jit/mobile/backport.h>
 #include <torch/csrc/jit/mobile/import.h>
 #include <torch/csrc/jit/mobile/model_bytecode_version.h>
 #include <torch/csrc/jit/mobile/module.h>
@@ -20,23 +21,7 @@
 namespace torch {
 namespace jit {
 
-<<<<<<< HEAD
-namespace {
-auto compare_tensor = [](at::Tensor actual, at::Tensor expect) {
-  std::stringstream actual_stream;
-  actual_stream << actual;
-  std::string actual_str = actual_stream.str();
-
-  std::stringstream expect_stream;
-  expect_stream << expect;
-  std::string expect_str = expect_stream.str();
-  return actual_str == expect_str;
-};
-}
-
-=======
-// NOLINTNEXTLINE(cppcoreguidelines-avoid-non-const-global-variables)
->>>>>>> d2a91ad4
+// NOLINTNEXTLINE(cppcoreguidelines-avoid-non-const-global-variables)
 TEST(LiteInterpreterTest, UpsampleNearest2d) {
   Module m("m");
   m.define(R"(
@@ -648,10 +633,10 @@
 
   auto expected_result = at::ones({2, 4}, ScalarType::Double) * 3;
 
-  AT_ASSERT(compare_tensor(jit_module_v4_output, expected_result));
-  AT_ASSERT(compare_tensor(jit_module_v5_output, expected_result));
-  AT_ASSERT(compare_tensor(mobile_module_v4_output, expected_result));
-  AT_ASSERT(compare_tensor(mobile_module_v5_output, expected_result));
+  AT_ASSERT(jit_module_v4_output.equal(expected_result));
+  AT_ASSERT(jit_module_v5_output.equal(expected_result));
+  AT_ASSERT(mobile_module_v4_output.equal(expected_result));
+  AT_ASSERT(mobile_module_v5_output.equal(expected_result));
 }
 
 TEST(LiteInterpreterTest, GetByteCodeVersion) {
@@ -673,18 +658,17 @@
   AT_ASSERT(version_v5 == 5);
 }
 
-<<<<<<< HEAD
 TEST(LiteInterpreterTest, BackPortByteCodeModelV4) {
   // Load check in model: sequence.ptl
   std::string filePath(__FILE__);
   auto test_model_file_v4 =
       filePath.substr(0, filePath.find_last_of("/\\") + 1);
   test_model_file_v4.append("script_module_v4.ptl");
-  auto version = torch::jit::_get_model_bytecode_version(test_model_file_v4);
+  auto version = mobile::_get_model_bytecode_version(test_model_file_v4);
   AT_ASSERT(version == 4);
 
   std::ostringstream oss;
-  bool isSuccess = torch::jit::_backport_for_mobile(test_model_file_v4, oss);
+  bool isSuccess = mobile::_backport_for_mobile(test_model_file_v4, oss);
   AT_ASSERT(!isSuccess);
 }
 
@@ -695,20 +679,18 @@
   test_model_file_v5.append("script_module_v5.ptl");
 
   // Load check in model: script_module_v5.ptl
-  auto from_version =
-      torch::jit::_get_model_bytecode_version(test_model_file_v5);
+  auto from_version = mobile::_get_model_bytecode_version(test_model_file_v5);
   AT_ASSERT(from_version == 5);
 
   // Backport script_module_v5.ptl to an older version
   std::ostringstream oss;
-  bool backPortSuccess =
-      torch::jit::_backport_for_mobile(test_model_file_v5, oss);
+  bool backPortSuccess = mobile::_backport_for_mobile(test_model_file_v5, oss);
 
   AT_ASSERT(backPortSuccess);
 
   // Check backport model version
   std::istringstream iss(oss.str());
-  auto backport_version = torch::jit::_get_model_bytecode_version(iss);
+  auto backport_version = mobile::_get_model_bytecode_version(iss);
   AT_ASSERT(backport_version == 4);
 
   // Load and run the backport model, then compare the result with expect result
@@ -717,12 +699,10 @@
   auto actual_result = m.forward(input_data).toTensor();
   auto expected_result = at::ones({2, 4}, ScalarType::Double) * 3;
 
-  AT_ASSERT(compare_tensor(actual_result, expected_result));
-}
-
-=======
-// NOLINTNEXTLINE(cppcoreguidelines-avoid-non-const-global-variables)
->>>>>>> d2a91ad4
+  AT_ASSERT(actual_result.equal(expected_result));
+}
+
+// NOLINTNEXTLINE(cppcoreguidelines-avoid-non-const-global-variables)
 TEST(LiteInterpreterTest, SequentialModuleInfo) {
   Module a("A");
   a.define(R"JIT(
