import torch
import numpy as np

import math
from typing import Dict, List, Sequence
import random
from functools import partial
from itertools import product, combinations, permutations
import warnings

from torch._six import inf, nan
from torch.testing import (
    integral_types_and, floating_and_complex_types_and, get_all_dtypes)
from torch.testing._internal.common_utils import (
    TestCase, run_tests, skipIfNoSciPy, slowTest, torch_to_numpy_dtype_dict,
    IS_WINDOWS, make_tensor)
from torch.testing._internal.common_device_type import (
    OpDTypes, instantiate_device_type_tests, onlyCPU, dtypes, dtypesIfCUDA, dtypesIfCPU,
    onlyOnCPUAndCUDA, onlyCUDA, largeTensorTest, ops, precisionOverride)
from torch.testing._internal.common_methods_invocations import (
    ReductionOpInfo, reduction_op_db, _generate_reduction_kwargs)

# TODO: replace with make_tensor
def _generate_input(shape, dtype, device, with_extremal):
    if shape == ():
        x = torch.tensor((), dtype=dtype, device=device)
    else:
        if dtype.is_floating_point or dtype.is_complex:
            # work around torch.randn not being implemented for bfloat16
            if dtype == torch.bfloat16:
                x = torch.randn(*shape, device=device) * random.randint(30, 100)
                x = x.to(torch.bfloat16)
            else:
                x = torch.randn(*shape, dtype=dtype, device=device) * random.randint(30, 100)
            x[torch.randn(*shape) > 0.5] = 0
            if with_extremal and dtype.is_floating_point:
                # Use extremal values
                x[torch.randn(*shape) > 0.5] = float('nan')
                x[torch.randn(*shape) > 0.5] = float('inf')
                x[torch.randn(*shape) > 0.5] = float('-inf')
            elif with_extremal and dtype.is_complex:
                x[torch.randn(*shape) > 0.5] = complex('nan')
                x[torch.randn(*shape) > 0.5] = complex('inf')
                x[torch.randn(*shape) > 0.5] = complex('-inf')
        elif dtype == torch.bool:
            x = torch.zeros(shape, dtype=dtype, device=device)
            x[torch.randn(*shape) > 0.5] = True
        else:
            x = torch.randint(15, 100, shape, dtype=dtype, device=device)

    return x

# TODO: replace with make_tensor
def _rand_shape(dim, min_size, max_size):
    shape = []
    for i in range(dim):
        shape.append(random.randint(min_size, max_size))
    return tuple(shape)

def reduced_shape(shape, dim=None, keepdim=False):
    if dim is None:
        return [1] * len(shape) if keepdim else []

    dim = set(dim if isinstance(dim, Sequence) else [dim])

    result = []
    for i, size in enumerate(shape):
        if i not in dim:
            result.append(size)
        elif keepdim:
            result.append(1)

    return result


class TestReductions(TestCase):

    ###########################################################################
    # ReductionOpInfo unit tests
    ###########################################################################

    # TODO(@heitorschueroff) combine cases with keepdim=False and keepdim=True
    # once there's support for a @parametrize decorator.

    @ops(reduction_op_db, allowed_dtypes=[torch.float])
    def test_dim_default(self, device, dtype, op: ReductionOpInfo):
        """Tests that the default behavior is to reduce all dimensions."""
        t = make_tensor((2, 3), device, dtype)
        args, kwargs = next(op.generate_args_kwargs(t))
        self.assertEqual(op(t, *args, **kwargs).shape, [])

    @ops(reduction_op_db, allowed_dtypes=[torch.float])
    def test_dim_default_keepdim(self, device, dtype, op: ReductionOpInfo):
        """Tests that the default when keepdim=True is to reduce all dimensions to size 1."""
        t = make_tensor((2, 3), device, dtype)
        args, kwargs = next(op.generate_args_kwargs(t))
        self.assertEqual(op(t, *args, keepdim=True, **kwargs).shape, [1, 1])

    @ops(reduction_op_db, allowed_dtypes=[torch.float])
    def test_dim_none(self, device, dtype, op: ReductionOpInfo):
        """Tests that dim=None reduces all dimensions."""
        t = make_tensor((2, 3), device, dtype)
        args, kwargs = next(op.generate_args_kwargs(t, dim=None))
        self.assertEqual(op(t, *args, dim=None, **kwargs).shape, [])

    @ops(reduction_op_db, allowed_dtypes=[torch.float])
    def test_dim_none_keepdim(self, device, dtype, op: ReductionOpInfo):
        """Tests that dim=None, keepdim=True reduces all dimensions to size 1."""
        t = make_tensor((2, 3), device, dtype)
        args, kwargs = next(op.generate_args_kwargs(t, dim=None))
        self.assertEqual(op(t, *args, dim=None, keepdim=True, **kwargs).shape, [1, 1])

    @ops(reduction_op_db, allowed_dtypes=[torch.float])
    def test_dim_single(self, device, dtype, op: ReductionOpInfo):
        """Tests that dim=i reduces dimension i."""
        t = make_tensor((2, 3), device, dtype)
        args, kwargs = next(op.generate_args_kwargs(t, dim=0))
        self.assertEqual(op(t, *args, dim=0, **kwargs).shape, [3])

    @ops(reduction_op_db, allowed_dtypes=[torch.float])
    def test_dim_single_keepdim(self, device, dtype, op: ReductionOpInfo):
        """Tests that dim=i, keepdim=True reduces dimension i to size 1."""
        t = make_tensor((2, 3), device, dtype)
        args, kwargs = next(op.generate_args_kwargs(t, dim=0))
        self.assertEqual(op(t, *args, dim=0, keepdim=True, **kwargs).shape, [1, 3])

    @ops(filter(lambda op: op.supports_multiple_dims, reduction_op_db), allowed_dtypes=[torch.float])
    def test_dim_multi(self, device, dtype, op: ReductionOpInfo):
        """Tests that dim=[i, j, ...] reduces dimensions i, j, ...."""
        t = make_tensor((2, 3, 2), device, dtype)
        args, kwargs = next(op.generate_args_kwargs(t, dim=[0, 2]))
        self.assertEqual(op(t, *args, dim=[0, 2], **kwargs).shape, [3])

    @ops(filter(lambda op: op.supports_multiple_dims, reduction_op_db), allowed_dtypes=[torch.float])
    def test_dim_multi_keepdim(self, device, dtype, op: ReductionOpInfo):
        """Tests that dim=[i, j, ...], keepdim=True reduces dimensions i, j, ... to size 1."""
        t = make_tensor((2, 3, 2), device, dtype)
        args, kwargs = next(op.generate_args_kwargs(t, dim=[0, 2]))
        self.assertEqual(op(t, *args, dim=[0, 2], keepdim=True, **kwargs).shape, [1, 3, 1])

    @ops(filter(lambda op: not op.supports_multiple_dims, reduction_op_db), allowed_dtypes=[torch.float])
    def test_dim_multi_unsupported(self, device, dtype, op: ReductionOpInfo):
        """Tests that ops claiming to not support multi dim actually don't."""
        t = make_tensor((2, 3, 2), device, dtype)
        with self.assertRaises(TypeError):
            args, kwargs = next(op.generate_args_kwargs(t, dim=[0, 2]))
            self.assertEqual(op(t, *args, dim=[0, 2], **kwargs).shape, [3])

    @ops(filter(lambda op: op.supports_multiple_dims, reduction_op_db), allowed_dtypes=[torch.float])
    def test_dim_empty(self, device, dtype, op: ReductionOpInfo):
        """Tests that dim=[] is a noop"""
        t = make_tensor((2, 3), device, dtype)
        args, kwargs = next(op.generate_args_kwargs(t, dim=[]))
        self.assertEqual(op(t, *args, dim=[], **kwargs), t)

    @ops(filter(lambda op: op.supports_multiple_dims, reduction_op_db), allowed_dtypes=[torch.float])
    def test_dim_empty_keepdim(self, device, dtype, op: ReductionOpInfo):
        """Tests that dim=[], keepdim=True is a noop"""
        t = make_tensor((2, 3), device, dtype)
        args, kwargs = next(op.generate_args_kwargs(t, dim=[]))
        self.assertEqual(op(t, *args, dim=[], keepdim=True, **kwargs), t)

    @ops(reduction_op_db, allowed_dtypes=[torch.float])
    def test_dim_offbounds(self, device, dtype, op: ReductionOpInfo):
        """Tests that passing an off-bounds dim throws"""
        t = make_tensor((2, 3), device, dtype)
        args, kwargs = next(op.generate_args_kwargs(t, dim=2))
        with self.assertRaises(IndexError):
            op(t, *args, dim=2, **kwargs)

    @ops(reduction_op_db, allowed_dtypes=[torch.float])
    def test_dim_offbounds_keepdim(self, device, dtype, op: ReductionOpInfo):
        """Tests that passing an off-bounds dim and keepdim=True throws"""
        t = make_tensor((2, 3), device, dtype)
        args, kwargs = next(op.generate_args_kwargs(t, dim=2))
        with self.assertRaises(IndexError):
            op(t, *args, dim=2, keepdim=True, **kwargs)

    @ops(reduction_op_db, allowed_dtypes=[torch.float])
    def test_empty_slice(self, device, dtype, op: ReductionOpInfo):
        """Tests for consistent behavior when reducing over an empty slice."""

        # (<shape>, <list of dim arguments>)
        test_cases = (
            ([0], [0]),
            ([2, 0, 3], [1, [0, 1], [1, 2]]),
        )

        for shape, dims in test_cases:
            t = make_tensor(shape, device, dtype)

            for dim, keepdim in product(dims, [True, False]):
                if isinstance(dim, Sequence) and not op.supports_multiple_dims:
                    continue

                args, kwargs = next(op.generate_args_kwargs(t, dim=dim))
                expected_shape = reduced_shape(t.shape, dim, keepdim)

                if op.identity is not None:
                    # Reducing along empty slice should return identity
                    result = op(t, *args, dim=dim, keepdim=keepdim, **kwargs)
                    self.assertEqual(result.shape, expected_shape)
                    self.assertEqual(result, torch.full_like(result, op.identity))
                elif op.promotes_int_to_float:
                    # Reducing along empty slice should return NaN
                    result = op(t, *args, dim=dim, **kwargs)
                    self.assertEqual(result.shape, reduced_shape(t.shape, dim))
                    self.assertEqual(result, torch.full_like(result, torch.nan))
                else:
                    # Reducing along empty slice should raise an error
                    with self.assertRaises(IndexError):
                        op(t, *args, dim=dim, **kwargs)

    @ops(reduction_op_db, allowed_dtypes=[torch.float])
    def test_non_empty_slice_of_empty_tensor(self, device, dtype, op: ReductionOpInfo):
        """Tests that reducing a nonzero size dimension of an empty tensor is
        allowed and returns an empty tensor with the dimensions reduced
        """
        t = make_tensor((0, 2, 3), device, dtype)
        for dim, keepdim in product([1, [1, 2]], [True, False]):
            if isinstance(dim, Sequence) and not op.supports_multiple_dims:
                continue

            args, kwargs = next(op.generate_args_kwargs(t, dim=dim))
            result = op(t, *args, dim=dim, keepdim=keepdim, **kwargs)
            expected_shape = reduced_shape(t.shape, dim, keepdim)
            self.assertEqual(result.shape, expected_shape)

    @ops(reduction_op_db, dtypes=OpDTypes.supported)
    def test_result_dtype(self, device, dtype, op: ReductionOpInfo):
        """Tests that the result has the correct dtype"""
        t = make_tensor((5,), device, dtype)
        args, kwargs = next(op.generate_args_kwargs(t))
        result: torch.Tensor = op(t, *args, **kwargs)
        is_integral = dtype in integral_types_and(torch.bool)
        if op.promotes_int_to_float and is_integral:
            self.assertTrue(torch.is_floating_point(result.dtype))
        elif op.promotes_int_to_int64 and is_integral:
            self.assertEqual(result.dtype, torch.int64)
        else:
            self.assertEqual(result.dtype, op.result_dtype or dtype)

    # TODO(@heitorschueroff) Update these to use the nan_policy kwarg once
    # it is added to reduction operators.

    @ops(filter(lambda op: op.nan_policy == 'propagate', reduction_op_db),
         allowed_dtypes=floating_and_complex_types_and(torch.bfloat16, torch.float16))
    def test_nan_policy_propagate(self, device, dtype, op: ReductionOpInfo):
        """Tests that nan is propagated to the output by default"""
        t = torch.tensor([0, torch.nan, 2])
        args, kwargs = next(op.generate_args_kwargs(t))
        result = op(t, *args, **kwargs)
        self.assertEqual(result, torch.nan)

    @ops(filter(lambda op: op.nan_policy == 'omit', reduction_op_db),
         allowed_dtypes=floating_and_complex_types_and(torch.bfloat16, torch.float16))
    def test_nan_policy_omit(self, device, dtype, op: ReductionOpInfo):
        """Tests that NaN values do not affect the result."""
        t = torch.tensor([0, torch.nan, 2])
        args, kwargs = next(op.generate_args_kwargs(t))
        result = op(t, *args, **kwargs)
        self.assertEqual(result, op(t[~t.isnan()], *args, **kwargs))

    @ops(reduction_op_db)
    def test_non_contiguous_input(self, device, dtype, op: ReductionOpInfo):
        """Tests reducing along non contiguous dimensions"""
        for ndim in range(1, 4):
            shape = list(torch.randint(1, 5, (ndim,)))
            t = make_tensor(shape, device, dtype, noncontiguous=True)
            for kwargs in _generate_reduction_kwargs(ndim, op.supports_multiple_dims):
                dim = kwargs.pop('dim')
                keepdim = kwargs.pop('keepdim')
                for args, kwargs in op.generate_args_kwargs(t, dim=dim):
                    res = op(t, *args, dim=dim, keepdim=keepdim, **kwargs)
                    ref = op(t.contiguous(), *args, dim=dim, keepdim=keepdim, **kwargs)
                    self.assertEqual(res, ref)

    # NumPy does not support BFloat16 so we don't test that agains
    # reference implementations. We also don't compare dtypes because NumPy
    # seems to be returning a different dtype for sum/prod on Windows. Also, we
    # already specific test for checking output dtype.

    @ops(filter(lambda op: op.reference is not None, reduction_op_db),
         allowed_dtypes=get_all_dtypes(include_bfloat16=False))
    def test_ref_scalar_input(self, device, dtype, op: ReductionOpInfo):
        """Tests reducing a scalar input"""
        t = make_tensor([], device, dtype)
        for args, kwargs in op.generate_args_kwargs(t, dim=0):
            res = op(t, *args, **kwargs)
            ref = op.reference(t, *args, **kwargs)
<<<<<<< HEAD
            self.assertEqual(res, ref, exact_device=False)
=======
            self.assertEqual(res, ref, exact_dtype=False)
>>>>>>> d479226d

    @ops(filter(lambda op: op.reference is not None, reduction_op_db),
         allowed_dtypes=get_all_dtypes(include_bfloat16=False))
    def test_ref_random_input_small(self, device, dtype, op: ReductionOpInfo):
        """Tests reducing many small tensors for correctness"""
        for ndim in range(1, 5):
            shape = list(torch.randint(1, 5, (ndim,)))
            t = make_tensor(shape, device, dtype)
            for kwargs in _generate_reduction_kwargs(ndim, op.supports_multiple_dims):
                dim = kwargs.pop('dim')
                keepdim = kwargs.pop('keepdim')
                for args, kwargs in op.generate_args_kwargs(t, dim=dim):
                    res = op(t, *args, dim=dim, keepdim=keepdim, **kwargs)
                    ref = op.reference(t, *args, dim=dim, keepdim=keepdim, **kwargs)
<<<<<<< HEAD
                    self.assertEqual(res, ref, exact_device=False)
=======
                    self.assertEqual(res, ref, exact_dtype=False)
>>>>>>> d479226d

    @ops(filter(lambda op: op.reference is not None, reduction_op_db),
         allowed_dtypes=get_all_dtypes(include_bfloat16=False))
    def test_ref_random_input_large(self, device, dtype, op: ReductionOpInfo):
        """Tests reducing large tensors for accuracy"""
        t = make_tensor([10000000], device, dtype)
        for args, kwargs in op.generate_args_kwargs(t):
            res = op(t, *args, **kwargs)
            ref = op.reference(t, *args, **kwargs)
<<<<<<< HEAD
            self.assertEqual(res, ref, atol=1e-03, rtol=1e-03, exact_device=False)
=======
            self.assertEqual(res, ref, atol=1e-03, rtol=1e-03, exact_dtype=False)
>>>>>>> d479226d

    ###########################################################################
    # TODO: Legacy tests - port to ReductionOpInfo
    ###########################################################################

    def test_var_unbiased(self, device):
        tensor = torch.randn(100, device=device)
        self.assertEqual(tensor.var(0), tensor.var(0, unbiased=True))
        self.assertEqual(tensor.var(), tensor.var(unbiased=True))
        self.assertEqual(tensor.var(unbiased=False), tensor.var(0, unbiased=False))

        tensor = torch.tensor([1.0, 2.0], device=device)
        self.assertEqual(tensor.var(unbiased=True), 0.5)
        self.assertEqual(tensor.var(unbiased=False), 0.25)

        tensor = torch.tensor([1.0, 2.0, 3.0], device=device)
        self.assertEqual(tensor.var(unbiased=True), 1.0)
        self.assertEqual(tensor.var(unbiased=False), 2.0 / 3.0)

        tensor = torch.randn(100, device=device)
        self.assertEqual(tensor.std(0), tensor.std(0, unbiased=True))
        self.assertEqual(tensor.std(), tensor.std(unbiased=True))
        self.assertEqual(tensor.std(unbiased=False), tensor.std(0, unbiased=False))

    def test_var_stability(self, device):
        tensor = torch.tensor([2281.5, 2281.25], device=device)
        self.assertEqual(tensor.var(dim=0), 0.03125)
        self.assertEqual(tensor.var(), 0.03125)

    def test_sum_dim_reduction_uint8_overflow(self, device):
        example = [[-1, 2, 1], [5, 3, 6]]
        x = torch.tensor(example, dtype=torch.uint8, device=device)
        self.assertEqual(x.sum(dtype=torch.uint8).item(), 16)
        self.assertEqual(x.sum(0, dtype=torch.uint8), torch.tensor([4, 5, 7], dtype=torch.uint8, device=device))
        self.assertEqual(x.sum(1, dtype=torch.uint8), torch.tensor([2, 14], dtype=torch.uint8, device=device))
        y = torch.tensor(example, dtype=torch.uint8, device=device)
        torch.sum(x, 0, out=y)
        self.assertEqual(x.sum(0, dtype=torch.uint8), y)

    def test_dim_reduction_less_than_64(self, device):
        sizes = [1] * 65
        x = torch.randn(sizes, device=device)
        ops = [torch.mean, torch.sum, torch.nansum, torch.std, torch.logsumexp, torch.std, torch.var,
               torch.amin, torch.amax, torch.norm]
        for op in ops:
            with self.assertRaisesRegex(RuntimeError, "only tensors with up to 64 dims are supported"):
                op(x, 64)
            with self.assertRaisesRegex(RuntimeError, "only tensors with up to 64 dims are supported"):
                op(x, -1)

    @skipIfNoSciPy
    def test_logsumexp(self, device):
        from scipy.special import logsumexp
        a = torch.randn(5, 4, device=device)
        a[0, 0] = inf
        a[1, :] = -inf
        actual = a.logsumexp(1)
        expected = logsumexp(a.cpu().numpy(), 1)
        self.assertEqual(expected.shape, actual.shape)
        self.assertEqual(expected, actual)
        # check that out is actually inplace
        b = torch.zeros(5, 2, device=device)
        c = b[:, 0]
        torch.logsumexp(a, 1, out=c)
        self.assertEqual(expected, b[:, 0])

    @onlyCPU
    def test_sum_parallel(self, device):
        # To use parallel branches we'll need to compare on tensors
        # that are relatively large. Even if this is run on a single
        # core machine these tests will still give you signal on
        # the correctness

        def _run_test(size):
            for dim in range(len(size) + 1):
                nv = np.round(np.random.rand(*size))  # 0s and 1s
                tv = torch.from_numpy(nv)
                # Parallelisim is only used if numel is
                # larger than grainsize defined in Parallel.h
                self.assertTrue(tv.numel() > 32768)
                if dim == len(size):
                    nvs = nv.sum()
                    tvs = tv.sum()
                else:
                    nvs = nv.sum(dim)
                    tvs = tv.sum(dim)
                diff = np.abs(nvs - tvs.numpy()).sum()
                self.assertEqual(diff, 0)

        _run_test([2, 3, 3, 3, 3, 2, 2, 3, 2, 3, 2, 3, 3])
        _run_test([4, 4, 4, 4, 4, 4, 4, 4, 4, 4])
        _run_test([1, 32 * 8 * 32 * 8])
        _run_test([1, 32770])

    # TODO: kill map2_ (and similar) uses and update to compare with NumPy
    # only works on CPU since this uses map2_, which is only supported on CPU
    def _testCSelection(self, torchfn, mathfn):
        # Two tensors
        size = (100, 100)
        a = torch.rand(*size)
        b = torch.rand(*size)
        c = torchfn(a, b)
        expected_c = torch.zeros(*size)
        expected_c.map2_(a, b, lambda _, a, b: mathfn(a, b))
        self.assertEqual(expected_c, c, atol=0, rtol=0)

    @onlyCPU
    def test_max_elementwise(self, device):
        self._testCSelection(torch.max, max)

    @onlyCPU
    def test_min_elementwise(self, device):
        self._testCSelection(torch.min, min)

    def test_all_any(self, device):
        def test(size):
            x = torch.ones(*size, device=device).byte()
            self.assertTrue(x.all())
            self.assertTrue(x.any())

            x[3] = 0
            self.assertFalse(x.all())
            self.assertTrue(x.any())

            x.zero_()
            self.assertFalse(x.all())
            self.assertFalse(x.any())

            x.fill_(2)
            self.assertTrue(x.all())
            self.assertTrue(x.any())

            x = torch.ones(*size, device=device).bool()
            self.assertTrue(x.all())
            self.assertTrue(x.any())

            x[3] = False
            self.assertFalse(x.all())
            self.assertTrue(x.any())

        test((10,))
        test((5, 5))

    def test_all_any_with_dim(self, device):
        def test(x):
            r1 = x.prod(dim=0, keepdim=False).byte()
            r2 = x.all(dim=0, keepdim=False)
            self.assertEqual(r1.shape, r2.shape)
            self.assertTrue((r1 == r2).all())

            r3 = x.sum(dim=1, keepdim=True).clamp(0, 1).byte()
            r4 = x.any(dim=1, keepdim=True)
            self.assertEqual(r3.shape, r4.shape)
            self.assertTrue((r3 == r4).all())

        test(torch.tensor([[0, 0, 0],
                           [0, 0, 1],
                           [0, 1, 1],
                           [1, 1, 1]], device=device, dtype=torch.uint8))

    def test_numpy_named_args(self, device):
        x1 = torch.randn(10, device=device)
        x2 = torch.randn(10, device=device)
        res1 = torch.add(input=x1, other=x2)
        res2 = torch.add(x1=x1, x2=x2)
        self.assertEqual(res1, res2)

        x1 = torch.randn(10, 10, 10, device=device)
        res1 = x1.sum(dim=(0, 2), keepdim=True)
        res2 = x1.sum(axis=(0, 2), keepdims=True)
        self.assertEqual(res1, res2)

    # TODO: kill this ane replace with common creation ops
    def _make_tensors(self, shape, val_range=(-100, 100), use_floating=True, use_integral=True,
                      use_complex=False) -> Dict[str, List[torch.Tensor]]:
        float_types = [torch.double,
                       torch.float]
        int_types = [torch.int64,
                     torch.int32,
                     torch.int16]

        complex_types = [torch.complex64,
                         torch.complex128]

        def make_contiguous(shape, dtype) -> torch.Tensor:
            if dtype in float_types:
                val = torch.randn(shape, dtype=dtype)
                val = val * ((val_range[1] - val_range[0]) / (math.pi * 2.0))
                val = val + ((val_range[1] - val_range[0]) / 2.0)
                val = torch.clamp(val, min=val_range[0], max=val_range[1])
                return val
            result = torch.zeros(shape, dtype=dtype)
            result.apply_(lambda x: random.randint(val_range[0], val_range[1]))
            return result

        def make_non_contiguous(shape, dtype) -> torch.Tensor:
            contig = make_contiguous(shape, dtype)
            non_contig = torch.empty(shape + (2, 2), dtype=dtype)[..., 0]
            non_contig = non_contig.select(-1, -1)
            non_contig.copy_(contig)
            self.assertFalse(non_contig.is_contiguous())
            return non_contig

        def make_contiguous_slice(size, dtype) -> torch.Tensor:
            contig = make_contiguous((1, size), dtype)
            non_contig = contig[:1, 1:size - 1]
            self.assertTrue(non_contig.is_contiguous())
            return contig

        types = []
        if use_floating:
            types += float_types
        if use_integral:
            types += int_types
        if use_complex:
            types += complex_types
        tensors: Dict[str, List[torch.Tensor]] = {"cont": [], "noncont": [], "slice": []}
        for dtype in types:
            tensors["cont"].append(make_contiguous(shape, dtype))
            tensors["noncont"].append(make_non_contiguous(shape, dtype))
            tensors["slice"].append(make_contiguous_slice(sum(list(shape)), dtype))

        return tensors

    # TODO: refactor this to use comparators from common_utils
    def _assert_matches_numpy(self, t, n):
        self.assertEqual(n.shape, t.shape)
        if t.dtype == torch.float:
            self.assertEqual(n, t, rtol=1e-03, atol=1e-05, equal_nan=True)
        else:
            self.assertEqual(n, t, equal_nan=True)

    # TODO: update this and tests that use it to use the device argument properly
    def _test_dim_ops(self, pytorch_op, numpy_op,
                      use_floating=True, use_integral=True, use_complex=False):
        def do_one(tensors_dict, dim):
            for category, tensors in tensors_dict.items():
                if category == "slice":
                    dim = 0
                for tensor in tensors:
                    # we have no control over NumPy warnings...
                    with warnings.catch_warnings():
                        warnings.simplefilter("ignore")
                        expected = numpy_op(tensor.cpu().numpy(), dim)
                    actual = pytorch_op(tensor, dim)
                    self._assert_matches_numpy(actual, expected)
                    if torch.cuda.is_available():
                        self._assert_matches_numpy(pytorch_op(tensor.cuda(), dim).cpu(), expected)
        do_one(self._make_tensors((5, 400000), use_floating=use_floating,
                                  use_integral=use_integral, use_complex=use_complex), 1)
        do_one(self._make_tensors((3, 5, 7), use_floating=use_floating,
                                  use_integral=use_integral, use_complex=use_complex), 0)
        do_one(self._make_tensors((3, 5, 7), use_floating=use_floating,
                                  use_integral=use_integral, use_complex=use_complex), 1)
        do_one(self._make_tensors((3, 5, 7), use_floating=use_floating,
                                  use_integral=use_integral, use_complex=use_complex), 2)
        do_one(self._make_tensors((100000, ), use_floating=use_floating,
                                  use_integral=use_integral, use_complex=use_complex), -1)
        do_one(self._make_tensors((50, 50, 50), use_floating=use_floating,
                                  use_integral=use_integral, use_complex=use_complex), 0)
        do_one(self._make_tensors((50, 50, 50), use_floating=use_floating,
                                  use_integral=use_integral, use_complex=use_complex), 1)
        do_one(self._make_tensors((50, 50, 50), use_floating=use_floating,
                                  use_integral=use_integral, use_complex=use_complex), 2)
        do_one(self._make_tensors((50, 50, 50), use_floating=use_floating,
                                  use_integral=use_integral, use_complex=use_complex), (1, 2))
        do_one(self._make_tensors((50, 50, 50), use_floating=use_floating,
                                  use_integral=use_integral, use_complex=use_complex), (1, -1))
        do_one(self._make_tensors((50, 50, 50), use_floating=use_floating,
                                  use_integral=use_integral, use_complex=use_complex), (0, 2))
        do_one(self._make_tensors((50, 50, 50), use_floating=use_floating,
                                  use_integral=use_integral, use_complex=use_complex), (0, 2, 1))

    @slowTest
    @onlyCPU
    def test_sum_dim(self, device):
        self._test_dim_ops(
            lambda t, d: t.sum(d),
            lambda n, d: n.sum(d),
            use_floating=True, use_integral=True, use_complex=True)

    @onlyCPU
    def test_mean_dim(self, device):
        self._test_dim_ops(
            lambda t, d: t.mean(d),
            lambda n, d: n.mean(d),
            use_integral=False,
            use_complex=True)

    @onlyCPU
    def test_std_dim(self, device):
        for unbiased in [False, True]:
            self._test_dim_ops(
                lambda t, d: t.std(d, unbiased=unbiased),
                lambda n, d: n.std(d, ddof=1 if unbiased else 0),
                use_integral=False)

    @onlyCPU
    def test_var_dim(self, device):
        for unbiased in [False, True]:
            self._test_dim_ops(
                lambda t, d: t.var(d, unbiased=unbiased),
                lambda n, d: n.var(d, ddof=1 if unbiased else 0),
                use_integral=False)

    @onlyCPU
    @skipIfNoSciPy
    def test_logsumexp_dim(self, device):
        from scipy.special import logsumexp
        self._test_dim_ops(
            lambda t, d: t.logsumexp(d),
            lambda n, d: logsumexp(n, d),
            use_integral=False)

    # TODO: update this and tests that use it to handle device properly
    def _test_reduce_integer_upcast(self, fn, has_out=True, test_complex=True):
        shape = (3, 4, 5)
        reduced_shape = fn(torch.ones(shape)).shape

        def _test_out(dtype, other_dtype):
            out = torch.ones(reduced_shape, dtype=dtype)
            result = fn(x, out=out)
            self.assertIs(out.dtype, result.dtype)
            self.assertEqual(fn(x.to(dtype)), result, exact_dtype=False)
            result = fn(x, out=out, dtype=dtype)
            self.assertIs(out.dtype, result.dtype)
            self.assertEqual(fn(x.to(dtype)), result, exact_dtype=False)
            # 'out' is favored over dtype, check error
            self.assertRaises(RuntimeError, lambda: fn(x, out=out, dtype=other_dtype))

        for dtype in [dtype for dtype in torch.testing.get_all_math_dtypes('cpu') if dtype != torch.float16]:
            x = torch.ones(shape, dtype=dtype)
            expected_dtype = dtype if dtype.is_floating_point or dtype.is_complex else torch.int64
            self.assertIs(expected_dtype, fn(x).dtype)
            self.assertEqual(fn(x.to(expected_dtype)), fn(x))

            if dtype.is_floating_point:
                other_dtype = torch.float32 if dtype == torch.float64 else torch.float64
            elif dtype.is_complex:
                other_dtype = torch.complex64 if dtype == torch.complex128 else torch.complex128
            else:
                other_dtype = torch.int32 if dtype != torch.int32 else torch.int16
            self.assertIs(other_dtype, fn(x, dtype=other_dtype).dtype)
            self.assertEqual(fn(x.to(other_dtype)), fn(x, dtype=other_dtype), exact_dtype=False)

            # test mixed int/float/complex
            if dtype.is_floating_point:
                mixed_dtypes = [torch.int32, torch.complex64]
            elif dtype.is_complex:
                mixed_dtypes = [torch.int32, torch.float32]
            else:
                mixed_dtypes = [torch.float32, torch.complex64]

            for mixed_dtype in mixed_dtypes:
                self.assertIs(mixed_dtype, fn(x, dtype=mixed_dtype).dtype)
                self.assertEqual(fn(x.to(mixed_dtype)), fn(x, dtype=mixed_dtype), exact_dtype=False)

                if has_out:
                    _test_out(dtype, other_dtype)
                    _test_out(dtype, mixed_dtype)

    @onlyCPU
    def test_sum_integer_upcast(self, device):
        self._test_reduce_integer_upcast(lambda x, **kwargs: torch.sum(x, **kwargs), False)
        self._test_reduce_integer_upcast(lambda x, **kwargs: torch.sum(x, 0, **kwargs))

    @onlyCPU
    def test_prod_integer_upcast(self, device):
        self._test_reduce_integer_upcast(lambda x, **kwargs: torch.prod(x, **kwargs), False)
        self._test_reduce_integer_upcast(lambda x, **kwargs: torch.prod(x, 0, **kwargs))

    @onlyCPU
    def test_cumsum_integer_upcast(self, device):
        self._test_reduce_integer_upcast(lambda x, **kwargs: torch.cumsum(x, 0, **kwargs))

    @onlyCPU
    def test_cumprod_integer_upcast(self, device):
        self._test_reduce_integer_upcast(lambda x, **kwargs: torch.cumprod(x, 0, **kwargs))

    def test_mode(self, device):
        SIZE = 10
        x = torch.arange(1., SIZE * SIZE + 1, device=device).clone().resize_(SIZE, SIZE)
        x[:2] = 1
        x[:, :2] = 1
        x0 = x.clone()

        # Pre-calculated results.
        res1val = torch.ones(SIZE, device=device)
        # The indices are the position of the last appearance of the mode element.
        res1ind = torch.ones(SIZE, device=device, dtype=torch.long)
        res1ind[0] = SIZE - 1
        res1ind[1] = SIZE - 1

        res2val, res2ind = torch.mode(x, keepdim=False)
        self.assertEqual(res1val, res2val, atol=0, rtol=0)
        self.assertEqual(res1ind, res2ind, atol=0, rtol=0)

        # Test use of result tensor
        res2val = torch.tensor((), device=device)
        res2ind = torch.tensor((), device=device, dtype=torch.long)
        torch.mode(x, keepdim=False, out=(res2val, res2ind))
        self.assertEqual(res1val, res2val, atol=0, rtol=0)
        self.assertEqual(res1ind, res2ind, atol=0, rtol=0)

        # Test non-default dim
        res2val, res2ind = torch.mode(x, 0, False)
        self.assertEqual(res1val, res2val, atol=0, rtol=0)
        self.assertEqual(res1ind, res2ind, atol=0, rtol=0)

        # input unchanged
        self.assertEqual(x, x0, atol=0, rtol=0)

    def _test_mode_intervals(self, shape, intervals, device, v=1):
        x = torch.arange(0, shape[0] * shape[1], device=device)
        x[v] = x.numel()
        x = x.resize_(shape)

        # Set the value of each interval to the mode "v"
        for (beg, end) in intervals:
            x[:, beg:end] = v

        values, indices = torch.mode(x, -1, False)

        # Check whether the returned indices correspond to the returned values
        self.assertTrue((x.gather(1, indices.unsqueeze(1)).t() == values).all())
        # Check whether the returned values are the mode
        self.assertTrue((values == v).all().item())

    @onlyCUDA
    def test_mode_large(self, device):
        # i should be less than (d - 2) / 2
        def testset_for_shape(shape, i):
            d = shape[-1]
            # Mode only in the middle.
            self._test_mode_intervals(shape, [(i, d - i)], device)
            # Mode in discontiguous parts of the input.
            self._test_mode_intervals(shape, [(0, i), (i + 1, d - i - 1), (d - i, d)], device)

        # More than one line of (65535) thread blocks
        testset_for_shape((65536, 10), 3)

        # Max slice size (2048)
        testset_for_shape((10, 2048), 10)

        # Naive kernel for big slice sizes (> 2048)
        testset_for_shape((10, 4096), 10)

    @onlyOnCPUAndCUDA
    def test_mode_wrong_dtype(self, device):
        def test_for_dtypes(x_ty, v_ty, i_ty, message):
            x = torch.ones(10, device=device, dtype=x_ty)
            v = torch.ones(10, device=device, dtype=v_ty)
            i = torch.ones(10, device=device, dtype=i_ty)

            with self.assertRaisesRegex(RuntimeError, message):
                torch.mode(x, -1, True, out=(v, i))

        err_msg = "expected scalar type .* but got .* for "
        values_err = err_msg + "values"
        indices_err = err_msg + "indices"

        test_for_dtypes(torch.uint8, torch.int8, torch.long, values_err)
        test_for_dtypes(torch.int8, torch.int16, torch.long, values_err)
        test_for_dtypes(torch.int32, torch.float32, torch.long, values_err)
        test_for_dtypes(torch.float32, torch.float64, torch.long, values_err)

        test_for_dtypes(torch.uint8, torch.uint8, torch.int8, indices_err)
        test_for_dtypes(torch.int8, torch.int8, torch.int16, indices_err)
        test_for_dtypes(torch.int32, torch.int32, torch.float32, indices_err)
        test_for_dtypes(torch.float32, torch.float32, torch.float64, indices_err)

    @onlyCUDA
    def test_mode_wrong_device(self, device):
        # CPU Input Tensor
        x = torch.ones(2)

        with self.assertRaisesRegex(RuntimeError,
                                    "expected device .* but got .* for values"):
            values = torch.tensor([], device=device)
            torch.mode(x, -1, True, out=(values, torch.tensor([], dtype=torch.long)))

        with self.assertRaisesRegex(RuntimeError,
                                    "expected device .* but got .* for indices"):
            indices = torch.tensor([], device=device)
            torch.mode(x, -1, True, out=(torch.tensor([]), indices))

    # TODO: make work on CUDA, too
    @onlyCPU
    def test_accreal_type(self, device) -> None:
        x = torch.ones(2, 3, 4)
        self.assertIsInstance(x.double().sum().item(), float)
        self.assertIsInstance(x.float().sum().item(), float)
        self.assertIsInstance(x.long().sum().item(), int)
        self.assertIsInstance(x.int().sum().item(), int)
        self.assertIsInstance(x.short().sum().item(), int)
        self.assertIsInstance(x.char().sum().item(), int)
        self.assertIsInstance(x.byte().sum().item(), int)

    def test_var_mean_some_dims(self, device):
        sizes = (4, 6, 7, 5, 3)
        dims = len(sizes)

        x = torch.rand(sizes, device=device)
        for num_of_dims in range(2, dims):
            dim_list = list(combinations(list(range(dims)), r=num_of_dims))
            for dim in dim_list:
                for unbiased in [False, True]:
                    for keepdim in [False, True]:
                        var1, mean1 = torch.var_mean(x, dim=dim, unbiased=unbiased, keepdim=keepdim)
                        var2 = x.var(dim=dim, unbiased=unbiased, keepdim=keepdim)
                        mean2 = x.mean(dim=dim, keepdim=keepdim)
                        self.assertEqual(var1, var2)
                        self.assertEqual(mean1, mean2)

    # TODO: this should be a generic opinfo test
    def test_all_any_empty(self, device):
        x = torch.ByteTensor().to(device)
        self.assertTrue(x.all())
        self.assertFalse(x.any())

        x = torch.BoolTensor().to(device)
        self.assertTrue(x.all())
        self.assertFalse(x.any())

    @dtypesIfCUDA(torch.half, torch.bfloat16, torch.float, torch.double)
    @dtypes(torch.half, torch.bfloat16, torch.float, torch.double)
    def test_max_with_inf(self, device, dtype):
        a = torch.tensor([[-inf, -inf, inf, 3], [inf, inf, -inf, -1]], dtype=dtype, device=device)
        self.assertTrue(torch.all(torch.max(a, dim=1).values == inf).item())
        self.assertTrue(torch.all(torch.amax(a, dim=1) == inf).item())
        self.assertTrue(torch.max(a).item() == inf)
        self.assertTrue(torch.amax(a).item() == inf)

    @dtypesIfCUDA(torch.half, torch.bfloat16, torch.float, torch.double)
    @dtypes(torch.half, torch.float, torch.bfloat16, torch.double)
    def test_min_with_inf(self, device, dtype):
        a = torch.tensor([[-inf, -inf, inf, 3], [inf, inf, -inf, -1]], dtype=dtype, device=device)
        self.assertTrue(torch.all(torch.min(a, dim=1).values == (-inf)).item())
        self.assertTrue(torch.all(torch.amin(a, dim=1) == (-inf)).item())
        self.assertTrue(torch.min(a).item() == -inf)
        self.assertTrue(torch.amin(a).item() == -inf)

    def _test_minmax_helper(self, torchfn, reffn, device, dtype, skip_indices=False):
        def create_input(shape, device, dtype):
            if dtype.is_floating_point:
                return torch.randn(*shape, device=device, dtype=dtype)
            else:
                low = 0 if dtype == torch.bool else -1000
                high = 2 if dtype == torch.bool else 1000
                return torch.randint(low, high, shape, device=device, dtype=dtype)
        x = create_input((100, 100), device, dtype)
        self.compare_with_numpy(torchfn, reffn, x)
        # non contiguous
        x = create_input((10, 10, 10), device, dtype)
        x = x[:, 4]
        self.compare_with_numpy(torchfn, reffn, x)

        def get_values(x):
            if isinstance(x, tuple):
                return x[0]
            return x

        # indices
        if not skip_indices:
            size = 5
            x = create_input((size, size), device, dtype)
            inputs = (x, x.t())
            dims = (0, 1)
            for xinp, d in product(inputs, dims):
                self.compare_with_numpy(lambda x: get_values(torchfn(x, d, False)), lambda x: reffn(x, d, keepdims=False), xinp)
                result = torchfn(xinp, d, False)
                if isinstance(result, tuple):
                    v, i = result
                    if d == 1:
                        self.assertEqual(xinp[torch.arange(size), i], v, atol=0, rtol=0)
                    else:
                        self.assertEqual(xinp[i, torch.arange(size)], v, atol=0, rtol=0)
        # nan
        if dtype.is_floating_point:
            for index in (0, 4, 99):
                x = create_input((100,), device, dtype)
                x[index] = nan
                if not skip_indices:
                    result = torchfn(x, 0)
                    v = get_values(result)
                    self.assertEqual(v, nan)
                    if isinstance(result, tuple):
                        i = result[1]
                        self.assertEqual(i, index)
                self.assertEqual(torchfn(x), nan)

    @dtypesIfCPU(torch.float, torch.double, torch.long, torch.bool, torch.half)
    @dtypesIfCUDA(torch.half, torch.float, torch.long, torch.bool)
    @dtypes(torch.half, torch.float, torch.double)
    def test_max(self, device, dtype):
        self._test_minmax_helper(torch.max, np.amax, device, dtype)

    @dtypesIfCPU(torch.float, torch.double, torch.long, torch.bool, torch.half)
    @dtypesIfCUDA(torch.half, torch.float, torch.long, torch.bool)
    @dtypes(torch.half, torch.float, torch.double)
    def test_min(self, device, dtype):
        self._test_minmax_helper(torch.min, np.amin, device, dtype)

    @dtypesIfCPU(torch.half, torch.float, torch.double, torch.int, torch.long, torch.bool)
    @dtypesIfCUDA(torch.half, torch.float, torch.int, torch.long, torch.bool)
    @dtypes(torch.half, torch.float, torch.double)
    def test_amin(self, device, dtype):
        self._test_minmax_helper(torch.amin, np.amin, device, dtype)

    @dtypesIfCPU(torch.half, torch.float, torch.double, torch.int, torch.long, torch.bool)
    @dtypesIfCUDA(torch.half, torch.float, torch.int, torch.long, torch.bool)
    @dtypes(torch.float, torch.double)
    def test_amax(self, device, dtype):
        self._test_minmax_helper(torch.amax, np.amax, device, dtype)

    @onlyOnCPUAndCUDA
    @dtypesIfCPU(torch.float, torch.double)
    @dtypesIfCUDA(torch.half, torch.float, torch.bfloat16)
    def test_aminmax(self, device, dtype):

        def _amin_wrapper(x, dim=None, keepdims=False):
            if dim is None:
                return torch._aminmax(x)[0]
            else:
                return torch._aminmax(x, dim, keepdims)[0]

        def _amax_wrapper(x, dim=None, keepdims=False):
            if dim is None:
                return torch._aminmax(x)[1]
            else:
                return torch._aminmax(x, dim, keepdims)[1]

        self._test_minmax_helper(_amin_wrapper, np.amin, device, dtype)
        self._test_minmax_helper(_amax_wrapper, np.amax, device, dtype)

    # TODO: bincount isn't a classic reduction -- maybe this test suite is
    #   reductions and summary ops?
    def test_bincount(self, device):
        # negative input throws
        with self.assertRaisesRegex(RuntimeError, '1-d non-negative integral'):
            torch.bincount(torch.tensor([1, -1], device=device))
        # n-d input, with n > 1 throws
        with self.assertRaisesRegex(RuntimeError, '1-d non-negative integral'):
            torch.bincount(torch.tensor([[1, 2], [3, 4]], device=device))
        # floating input type throws
        with self.assertRaisesRegex(RuntimeError, 'not implemented'):
            torch.bincount(torch.tensor([1., 0.3], device=device))
        # minlength < 0 throws
        with self.assertRaisesRegex(RuntimeError, 'minlength should be >= 0'):
            torch.bincount(torch.tensor([1, 3], device=device),
                           torch.tensor([.2, .2], device=device),
                           minlength=-1)
        # input and weights dim mismatch
        with self.assertRaisesRegex(RuntimeError, 'same length'):
            torch.bincount(torch.tensor([1, 0], device=device),
                           torch.tensor([1., 0.3, 0.5], device=device))
        # 1-d input with no elements and default minlength
        self.assertEqual(torch.bincount(torch.tensor([], device=device, dtype=torch.long)),
                         torch.zeros(0, dtype=torch.long, device=device))
        # 1-d input with no elements and specified minlength
        self.assertEqual(torch.bincount(torch.tensor([], device=device, dtype=torch.long), minlength=10),
                         torch.zeros(10, dtype=torch.long, device=device))

        # test tensor method without weights
        long_counts = torch.tensor(
            [0, 3, 2, 1, 3], dtype=torch.uint8, device=device).bincount()
        self.assertEqual(
            torch.tensor([1, 1, 1, 2], dtype=torch.int64, device=device),
            long_counts)
        # test minlength functionality
        int_counts = torch.bincount(
            torch.tensor([1, 1, 1, 1], device=device), minlength=5)
        self.assertEqual(
            torch.tensor([0, 4, 0, 0, 0], dtype=torch.int64, device=device),
            int_counts)
        # test weights
        byte_counts = torch.bincount(
            torch.tensor([0, 1, 1, 1, 4], device=device),
            torch.tensor([.1, .2, .3, .4, .5], device=device))
        self.assertEqual(
            torch.tensor([0.1, 0.9, 0, 0, 0.5], device=device), byte_counts)
        byte_counts = torch.bincount(
            torch.tensor([0, 1, 1, 1, 4], device=device),
            torch.tensor([1, 2, 3, 4, 5], dtype=torch.int8, device=device))
        self.assertEqual(
            torch.tensor([1, 9, 0, 0, 5], device=device, dtype=torch.float64), byte_counts)
        # test non-contiguous inputs and weights
        inputs = torch.tensor([[0, 0], [3, 1], [2, 1], [1, 1], [3, 4]], device=device)
        weights = torch.tensor([[.1, 1], [.2, 2], [.3, 3], [.4, 4], [.5, 5]], device=device)
        for i in [0, 1]:
            assert not inputs[:, i].is_contiguous(), "Inputs are supposed to be non-contiguous"
            assert not weights[:, i].is_contiguous(), "Weights are supposed to be non-contiguous"
        # inputs are non-contiguous but weights are contiguous
        self.assertEqual(inputs[:, 0].bincount(), torch.tensor([1, 1, 1, 2]))
        # inputs and weights are non-contiguous
        self.assertEqual(
            inputs[:, 1].bincount(weights[:, 1]),
            torch.tensor([1, 9, 0, 0, 5], dtype=torch.float32))
        # weights are non-contiguous but inputs are contiguous
        self.assertEqual(inputs[:, 1].contiguous().bincount(weights[:, 1]),
                         torch.tensor([1, 9, 0, 0, 5], dtype=torch.float32))

        # test bincount on non-contiguous slices
        all0s = torch.zeros((32, 2), dtype=torch.int64, device=device)
        self.assertEqual(all0s[:, 0].bincount(), torch.tensor([32]))

        all1s = torch.ones((32, 2), dtype=torch.int64, device=device)
        self.assertEqual(all1s[:, 0].bincount(), torch.tensor([0, 32]))

        # test large number of bins - global memory use
        big_exp = torch.zeros(10000000, device=device)
        big_exp[-1] = 50.0
        big_w = torch.tensor([.5] * 100, device=device)
        big_out = torch.tensor([9999999] * 100, device=device).bincount(big_w)
        self.assertEqual(big_exp, big_out)
        # test large input size
        big_exp = torch.zeros(2, device=device, dtype=torch.int64)
        big_exp[1] = 1000000
        big_out = torch.ones(1000000, dtype=torch.int8, device=device).bincount()
        self.assertEqual(big_exp, big_out)

    # TODO: how many var stability tests are there?
    def test_var_stability2(self, device):
        tensor = torch.FloatTensor([2281.5, 2281.25]).to(device)

        # Stability for inner dim
        self.assertEqual(tensor.var(0), 0.03125)

        # General stability
        self.assertEqual(tensor.var(), 0.03125)

        # Stability for outer dimensions
        tensor = tensor.unsqueeze(1)
        self.assertEqual(tensor.var(0), 0.03125)

    @onlyCPU
    @dtypes(torch.bool, torch.double)
    def test_sum_all(self, device, dtype) -> None:
        def check_sum_all(tensor: torch.Tensor) -> None:
            pylist = tensor.reshape(-1).tolist()
            self.assertEqual(tensor.sum(), sum(pylist))

        if dtype != torch.bool:
            check_sum_all(torch.tensor([1, 2, 3, 4, 5], dtype=dtype, device=device))
            check_sum_all(torch.randn(200000, dtype=dtype, device=device))
            check_sum_all(torch.randn(2000, 2, dtype=dtype, device=device)[:, 0])
        else:
            check_sum_all(torch.tensor([True, False, True], dtype=torch.bool, device=device))

    def _test_memory_format_transformations(self, device, input_generator_fn, transformation_fn,
                                            memory_format, compare_data=True, default_is_preserve=False):

        assert(memory_format == torch.channels_last or memory_format == torch.channels_last_3d)

        # xc is a channels last tensor
        xc = input_generator_fn(device)
        # xc is not memory dense, but looks like channels last
        if memory_format == torch.channels_last:
            xc = xc[..., ::2, ::2]
        else:
            xc = xc[..., ::2, ::2, ::2]

        clone = transformation_fn(xc, memory_format=torch.preserve_format)
        self.assertFalse(clone.is_contiguous())
        self.assertTrue(clone.is_contiguous(memory_format=memory_format))
        self.assertFalse(xc.is_contiguous())
        self.assertFalse(xc.is_contiguous(memory_format=memory_format))
        if compare_data:
            self.assertEqual(xc, clone.to(xc))

        xc = input_generator_fn(device)
        clone = transformation_fn(xc, memory_format=torch.contiguous_format)
        self.assertTrue(clone.is_contiguous())
        self.assertFalse(clone.is_contiguous(memory_format=memory_format))
        if compare_data:
            self.assertEqual(xc, clone.to(xc))

        xc = input_generator_fn(device)
        clone = transformation_fn(xc)

        if default_is_preserve:
            self.assertFalse(clone.is_contiguous())
            self.assertTrue(clone.is_contiguous(memory_format=memory_format))
        else:
            self.assertTrue(clone.is_contiguous())
            self.assertFalse(clone.is_contiguous(memory_format=memory_format))
        if compare_data:
            self.assertEqual(xc, clone.to(xc))

        x = torch.randn((3, 4, 5, 6, 7, 8, 9), device=device)
        for _ in range(10):
            permutation = list(range(len(x.shape)))
            random.shuffle(permutation)
            x = x.permute(permutation)
            self.assertEqual(x.stride(), transformation_fn(x, memory_format=torch.preserve_format).stride())

    @onlyCPU
    @dtypes(torch.double)
    def test_sum_out(self, device, dtype: torch.dtype) -> None:
        x = torch.rand(100, 100, dtype=dtype, device=device)
        res1 = torch.sum(x, 1)
        res2 = torch.tensor((), dtype=dtype, device=device)
        torch.sum(x, 1, out=res2)
        self.assertEqual(res1, res2)
        x = torch.rand(100, 100, 100, dtype=dtype, device=device)
        res1 = x.sum(2).sum(1)
        res2 = torch.tensor((), dtype=dtype, device=device)
        torch.sum(x, (2, 1), out=res2)
        self.assertEqual(res1, res2)

    @onlyCUDA
    @dtypes(torch.float16, torch.float32)
    def test_prod_gpu(self, device, dtype):
        x = torch.tensor([2, 3, 6, 9, 8], dtype=dtype, device=device)

        # Check all combinations: fp16 input - fp16 output, fp16 input - fp32
        # output, fp32 input - fp16 output, fp32 input - fp32 output
        for dtype_output in [torch.float16, torch.float32]:
            result_expected = torch.tensor(2592, dtype=dtype_output, device=device)
            output = torch.prod(x, dtype=dtype_output)
            self.assertEqual(output, result_expected)

            output = x.prod(dtype=dtype_output)
            self.assertEqual(output, result_expected)

    @onlyCPU
    @dtypes(torch.float)
    def test_prod(self, device, dtype):
        x = torch.rand(100, 100, dtype=dtype, device=device)
        res1 = torch.prod(x, 1)
        res2 = torch.tensor((), dtype=dtype, device=device)
        torch.prod(x, 1, out=res2)
        self.assertEqual(res1, res2)

    def test_prod_bool(self, device):
        vals = [[True, True], [True, False], [False, False], []]
        for val in vals:
            result = torch.prod(torch.tensor(val, device=device), dtype=torch.bool).item()
            expect = np.prod(np.array(val), dtype=np.bool)
            self.assertEqual(result, expect)

            result = torch.prod(torch.tensor(val, device=device)).item()
            expect = np.prod(np.array(val))
            self.assertEqual(result, expect)

    @onlyCPU
    def test_max_mixed_devices(self, device):
        a = torch.randn(10, device=device)
        if torch.cuda.is_available():
            values = torch.randn(10).cuda()
            indices = torch.cuda.LongTensor()
            self.assertRaises(RuntimeError,
                              lambda: torch.max(a, 0, out=(values, indices)))
            self.assertRaises(RuntimeError,
                              lambda: torch.amax(a, 0, out=values))

    @onlyCPU
    def test_min_mixed_devices(self, device):
        a = torch.randn(10, device=device)
        if torch.cuda.is_available():
            values = torch.randn(10).cuda()
            indices = torch.cuda.LongTensor()
            self.assertRaises(RuntimeError,
                              lambda: torch.min(a, 0, out=(values, indices)))
            self.assertRaises(RuntimeError,
                              lambda: torch.amin(a, 0, out=values))

    # TODO: consider refactoring with bincount test
    def test_bucketization(self, device):
        values_1d = torch.tensor([1, 2, 3, 4, 5, 6, 7, 8, 9], device=device)
        values_3d = torch.tensor([[[1, 3, 5], [2, 4, 6]], [[1, 2, 3], [4, 5, 6]]], device=device)

        # regular case 3d boundary and 3d input value
        boundaries = torch.tensor([[[1, 2, 3, 4], [3, 4, 5, 6]], [[1, 3, 5, 7], [2, 4, 6, 8]]], device=device)
        expected_result = torch.tensor([[[0, 2, 4], [0, 1, 3]], [[0, 1, 1], [1, 2, 2]]], device=device)
        output = torch.empty(2, 2, 3, device=device, dtype=torch.int64)
        self.assertEqual(torch.searchsorted(boundaries, values_3d), expected_result)
        self.assertEqual(torch.searchsorted(boundaries, values_3d, out=output), expected_result)
        expected_result = torch.tensor([[[1, 3, 4], [0, 2, 4]], [[1, 1, 2], [2, 2, 3]]], device=device)
        self.assertEqual(torch.searchsorted(boundaries, values_3d, right=True), expected_result)
        self.assertEqual(torch.searchsorted(boundaries, values_3d, right=True, out=output), expected_result)

        # simple 1d boundary and 3d input value
        boundaries = torch.tensor([1, 2, 3, 4, 5, 6], device=device)
        expected_result = torch.tensor([[[0, 2, 4], [1, 3, 5]], [[0, 1, 2], [3, 4, 5]]], device=device)
        output = torch.empty(2, 2, 3, device=device, dtype=torch.int64)
        self.assertEqual(torch.searchsorted(boundaries, values_3d), expected_result)
        self.assertEqual(torch.bucketize(values_3d, boundaries), expected_result)
        self.assertEqual(torch.bucketize(values_3d, boundaries, out=output), expected_result)
        expected_result = torch.tensor([[[1, 3, 5], [2, 4, 6]], [[1, 2, 3], [4, 5, 6]]], device=device)
        self.assertEqual(torch.searchsorted(boundaries, values_3d, right=True), expected_result)
        self.assertEqual(torch.bucketize(values_3d, boundaries, right=True), expected_result)
        self.assertEqual(torch.bucketize(values_3d, boundaries, out=output, right=True), expected_result)

        # simple float 1d boundary and 1d input with output int32 type
        values_1d_float = values_1d.to(torch.float32)
        boundaries = torch.tensor([0.9, 1, 2, 2, 3, 3, 4, 4.1, 9, 9], device=device, dtype=torch.float32)
        expected_result = torch.tensor([1, 2, 4, 6, 8, 8, 8, 8, 8], device=device, dtype=torch.int32)
        self.assertEqual(torch.searchsorted(boundaries, values_1d_float, out_int32=True), expected_result)
        self.assertEqual(torch.bucketize(values_1d_float, boundaries, out_int32=True), expected_result)

        # multiple dimension input with 0 elements
        boundaries = torch.tensor([1, 2, 3, 4, 5, 6], device=device, dtype=torch.int64)
        values_0_el = torch.tensor([[[]]], device=device, dtype=torch.int64)
        expected_result = values_0_el.to(torch.int64)
        self.assertEqual(torch.searchsorted(boundaries, values_0_el), expected_result)
        self.assertEqual(torch.bucketize(values_0_el, boundaries), expected_result)

        # nan input
        values_nan = torch.tensor([1.0, float('nan'), 2.0, float('nan')], device=device, dtype=torch.float64)
        boundaries = torch.tensor([0.0, 1.0, 2.0, 3.0], device=device, dtype=torch.float64)
        expected_result = torch.tensor([1, 4, 2, 4], device=device)
        self.assertEqual(torch.searchsorted(boundaries, values_nan), expected_result)
        expected_result = torch.tensor([2, 4, 3, 4], device=device)
        self.assertEqual(torch.searchsorted(boundaries, values_nan, right=True), expected_result)

        # type promotion and non contiguous tensors
        values_3d_permute = values_3d.permute(2, 1, 0).to(torch.int32)
        boundaries_permute = values_3d.permute(2, 1, 0).to(torch.float64)
        expected_result = torch.tensor([[[0, 0], [0, 1]], [[2, 0], [0, 1]], [[2, 0], [0, 0]]], device=device)
        if self.device_type != 'xla':
            self.assertWarnsRegex(
                UserWarning, "tensor is non-contiguous",
                lambda: self.assertEqual(torch.searchsorted(boundaries_permute, values_3d_permute), expected_result))
        else:
            # All tensors in XLA is contiguous even doing permute, no warning msg will be generate in XLA
            self.assertEqual(torch.searchsorted(boundaries_permute, values_3d_permute), expected_result)

        # scalar type
        boundaries = torch.tensor([1.5, 2.5, 3.5], device=device)
        expected_result = torch.tensor(1, device=device)
        self.assertEqual(torch.searchsorted(boundaries, 2), expected_result)
        self.assertEqual(torch.bucketize(torch.tensor(2, device=device), boundaries), expected_result)
        expected_result = torch.tensor(3, device=device)
        scalar_tensor_nan = torch.tensor(float('nan'), device=device)
        self.assertEqual(torch.searchsorted(boundaries, scalar_tensor_nan), expected_result)
        self.assertEqual(torch.bucketize(float('nan'), boundaries, right=True), expected_result)

        # invalid input dimensions
        boundaries = torch.tensor([[1, 2, 3], [4, 5, 6]], device=device)
        with self.assertRaisesRegex(
                RuntimeError, "first N-1 dimensions of boundaries tensor and input value tensor must match"):
            torch.searchsorted(boundaries, values_3d)
        with self.assertRaisesRegex(
                RuntimeError, "boundaries tensor must be 1 dimension"):
            torch.bucketize(values_3d, boundaries)
        with self.assertRaisesRegex(
                RuntimeError, "only when boundaries tensor dimension is 1"):
            torch.searchsorted(boundaries, 1)

        # incompatiable output tensor's dtype
        def test_output_dtype(dtype, is_int32):
            output = values_1d.to(dtype)
            with self.assertRaisesRegex(
                    RuntimeError, "output tensor's dtype is wrong"):
                torch.searchsorted(values_1d, values_1d, out=output, out_int32=is_int32)

        test_output_dtype(torch.float32, False)
        test_output_dtype(torch.int32, False)
        test_output_dtype(torch.int64, True)

    @dtypes(*torch.testing.get_all_dtypes(include_bool=False, include_complex=False))
    def test_nansum(self, device, dtype):
        args = product(
            (True, False),  # noncontiguous
            (0, 1, None),   # dim
        )
        zero = torch.zeros((), device=device, dtype=dtype)

        for noncontiguous, dim in args:
            # Randomly scale the values
            scale = random.randint(10, 100)
            x = make_tensor((17, 17), device=device, dtype=dtype,
                            low=-scale, high=scale, noncontiguous=noncontiguous)

            if dtype.is_floating_point:
                nan_mask = x < 0.2 * scale
                x_nonan = torch.where(nan_mask, zero, x)
                x[nan_mask] = np.nan
            else:
                x_nonan = x

            dim_kwargs = {} if dim is None else {"dim": dim}
            expect = torch.sum(x_nonan, **dim_kwargs)
            actual = torch.nansum(x, **dim_kwargs)
            self.assertEqual(expect, actual)

    def _test_reduction_function_with_numpy(self, torch_func, np_func, device, dtype,
                                            with_extremal=False, atol=None, rtol=None,
                                            exact_dtype=True, with_keepdim=False):
        # Test 0-d to 3-d tensors.
        for ndims in range(0, 4):
            shape = _rand_shape(ndims, min_size=5, max_size=10)
            for n in range(ndims + 1):
                for c in combinations(list(range(ndims)), n):
                    for count_dim in permutations(c):
                        # Generate Input.
                        x = _generate_input(shape, dtype, device, with_extremal)

                        if count_dim == ():
                            # Default `dims=None` case
                            self.compare_with_numpy(torch_func, np_func, x, device=None, dtype=None,
                                                    atol=atol, rtol=rtol, exact_dtype=exact_dtype)
                        else:
                            # With `dims: tuple of ints` case
                            if with_keepdim:
                                torch_func_partial = partial(torch_func, keepdim=True, dim=count_dim)
                                np_func_partial = partial(np_func, keepdims=True, axis=count_dim)
                            else:
                                torch_func_partial = partial(torch_func, dim=count_dim)
                                np_func_partial = partial(np_func, axis=count_dim)
                            self.compare_with_numpy(torch_func_partial, np_func_partial, x, device=None, dtype=None,
                                                    atol=atol, rtol=rtol, exact_dtype=exact_dtype)

    @dtypes(*(torch.testing.get_all_int_dtypes() + torch.testing.get_all_fp_dtypes(include_bfloat16=False) +
              torch.testing.get_all_complex_dtypes()))
    def test_count_nonzero(self, device, dtype):
        self._test_reduction_function_with_numpy(torch.count_nonzero, np.count_nonzero, device, dtype)
        self._test_reduction_function_with_numpy(torch.count_nonzero, np.count_nonzero, device, dtype, True)

    def _test_sum_reduction_vs_numpy(self, torch_fn, np_fn, device, dtype, with_keepdim=False, with_extremal=False):
        def is_integral(dtype):
            return dtype in torch.testing.get_all_int_dtypes()

        # On Windows CI, the current version of `numpy` promotes all lower integers
        # dtypes to int32 while `torch` promotes them to int64. Hence we skip on checking
        # the exact dtype.
        # Reference : https://dr.pytorch.org/api/view-log-full?build_id=122051580
        # PR : https://github.com/pytorch/pytorch/pull/38628#issuecomment-655905370
        exact_dtype = False if (IS_WINDOWS and is_integral(dtype)) else True

        if dtype == torch.uint8:
            with self.assertRaises(TypeError):
                self._test_reduction_function_with_numpy(torch_fn, np_fn, device, dtype, with_extremal=with_extremal)
        else:
            # TODO: Investigate why the output is not close to numpy.
            if dtype == torch.float16:
                atol = 0.4
                rtol = 1e-2
            elif dtype == torch.float32:
                atol = 7e-05
                rtol = 3e-06
            else:
                # Default values
                atol = None
                rtol = None
            self._test_reduction_function_with_numpy(torch_fn, np_fn, device, dtype,
                                                     atol=atol, rtol=rtol, exact_dtype=exact_dtype,
                                                     with_keepdim=with_keepdim, with_extremal=with_extremal)

    @onlyOnCPUAndCUDA
    @dtypes(*(torch.testing.get_all_int_dtypes() + torch.testing.get_all_fp_dtypes(include_bfloat16=False)))
    def test_sum_vs_numpy(self, device, dtype):
        self._test_sum_reduction_vs_numpy(torch.sum, np.sum, device, dtype)
        self._test_sum_reduction_vs_numpy(torch.sum, np.sum, device, dtype, with_extremal=True)
        self._test_sum_reduction_vs_numpy(torch.sum, np.sum, device, dtype, with_keepdim=True)

    @onlyOnCPUAndCUDA
    @dtypes(*(torch.testing.get_all_int_dtypes() + torch.testing.get_all_fp_dtypes(include_bfloat16=False)))
    def test_nansum_vs_numpy(self, device, dtype):
        self._test_sum_reduction_vs_numpy(torch.nansum, np.nansum, device, dtype)
        self._test_sum_reduction_vs_numpy(torch.nansum, np.nansum, device, dtype, with_extremal=True)
        self._test_sum_reduction_vs_numpy(torch.nansum, np.nansum, device, dtype, with_keepdim=True)

    @dtypes(*(torch.testing.get_all_complex_dtypes()))
    def test_nansum_complex(self, device, dtype):
        x = torch.randn((3, 3, 3), device=device, dtype=dtype)
        with self.assertRaisesRegex(RuntimeError, "nansum does not support complex inputs"):
            torch.nansum(x)

    def test_nansum_out_dtype(self, device):
        dtypes = list(torch.testing.get_all_int_dtypes() + torch.testing.get_all_fp_dtypes(include_bfloat16=False))
        for inp_dtype, out_dtype in combinations(dtypes, 2):
            shape = _rand_shape(random.randint(2, 5), min_size=5, max_size=10)
            x = _generate_input(shape, inp_dtype, device, with_extremal=False)
            torch_fn = partial(torch.nansum, dtype=out_dtype)
            np_out_dtype = torch_to_numpy_dtype_dict[out_dtype]
            np_fn = partial(np.nansum, dtype=np_out_dtype)
            self.compare_with_numpy(torch_fn, np_fn, x, device=None, dtype=None)

    @dtypes(*(torch.testing.get_all_int_dtypes() + torch.testing.get_all_fp_dtypes(include_bfloat16=False)))
    def test_argminmax_multiple(self, device, dtype):
        # Case: All Ones
        t = torch.ones(3, 3, device=device, dtype=dtype)
        self.compare_with_numpy(torch.argmax, np.argmax, t)
        self.compare_with_numpy(torch.argmin, np.argmin, t)

        # Case: With single `nan` present.
        if dtype in torch.testing.get_all_fp_dtypes():
            t[2, 2] = float('nan')
            self.compare_with_numpy(torch.argmax, np.argmax, t)
            self.compare_with_numpy(torch.argmin, np.argmin, t)

        # Case: Randomly Generated Tensors
        for ndims in range(1, 5):
            shape = _rand_shape(ndims, min_size=5, max_size=10)
            for with_extremal in [False, True]:
                for contiguous in [False, True]:
                    # Generate Input.
                    x = _generate_input(shape, dtype, device, with_extremal)

                    if dtype == torch.half:
                        max_val = torch.max(x.to(torch.float))
                        min_val = torch.min(x.to(torch.float))
                    else:
                        max_val = torch.max(x)
                        min_val = torch.min(x)

                    mask = torch.randn(x.shape) > 0.5
                    x[mask] = torch.tensor(max_val + 1, dtype=dtype)

                    mask = torch.randn(x.shape) > 0.5
                    x[mask] = torch.tensor(min_val - 1, dtype=dtype)

                    if not contiguous:
                        x = x.T

                    self.compare_with_numpy(torch.argmax, np.argmax, x, device=None, dtype=None)
                    self.compare_with_numpy(torch.argmin, np.argmin, x, device=None, dtype=None)

                    # Verify indices returned by max and min.
                    if dtype != torch.half:
                        rand_dim = random.randint(0, ndims - 1)
                        self.compare_with_numpy(lambda x: torch.max(x, dim=rand_dim)[1],
                                                lambda x: np.argmax(x, axis=rand_dim), x, device=None, dtype=None)
                        self.compare_with_numpy(lambda x: torch.min(x, dim=rand_dim)[1],
                                                lambda x: np.argmin(x, axis=rand_dim), x, device=None, dtype=None)

        def verify_against_numpy(t):
            # Argmax
            torch_fn = partial(torch.argmax, dim=1)
            np_fn = partial(np.argmax, axis=1)
            self.compare_with_numpy(torch_fn, np_fn, t)
            # Non-contiguous input
            self.compare_with_numpy(torch_fn, np_fn, t.T)

            # Verify indices returned by max.
            if dtype != torch.half:
                self.compare_with_numpy(lambda x: torch.max(x, dim=1)[1], np_fn, x, device=None, dtype=None)
                self.compare_with_numpy(lambda x: torch.max(x, dim=1)[1], np_fn, x.T, device=None, dtype=None)

            # Argmin
            torch_fn = partial(torch.argmin, dim=1)
            np_fn = partial(np.argmin, axis=1)
            self.compare_with_numpy(torch_fn, np_fn, t)
            # Non-contiguous input
            self.compare_with_numpy(torch_fn, np_fn, t.T)

            # Verify indices returned by min.
            if dtype != torch.half:
                self.compare_with_numpy(lambda x: torch.min(x, dim=1)[1], np_fn, x, device=None, dtype=None)
                self.compare_with_numpy(lambda x: torch.min(x, dim=1)[1], np_fn, x.T, device=None, dtype=None)

        # Case: Sample from issue: https://github.com/pytorch/pytorch/issues/41998
        t = torch.tensor([[1, 5],
                          [2, 10],
                          [3, 3]], device=device, dtype=dtype)
        verify_against_numpy(t)

        # Case: Sample from issue: https://github.com/pytorch/pytorch/issues/41998
        t = torch.tensor([[1, 5],
                          [2, 10],
                          [0, 0]], device=device, dtype=dtype)
        verify_against_numpy(t)

    @dtypes(*(torch.testing.get_all_dtypes(include_half=True, include_bfloat16=False,
                                           include_bool=True, include_complex=True)))
    def test_all_any_vs_numpy(self, device, dtype):
        # Note [all, any uint8 compatibility]: However for compatibility reason,
        # for `uint8`, they return Tensor of same dtype `uint8`.
        # Reference: https://github.com/pytorch/pytorch/pull/47878#issuecomment-747108561
        exact_dtype = True if dtype != torch.uint8 else False

        def _test_all_any(x):
            self.compare_with_numpy(torch.all, np.all, x)
            self.compare_with_numpy(torch.any, np.any, x)

        def _test_all_any_with_dim(x, dim):
            torch_fn = partial(torch.all, dim=dim)
            np_fn = partial(np.all, axis=dim)
            self.compare_with_numpy(torch_fn, np_fn, x, exact_dtype=exact_dtype)

            torch_fn = partial(torch.any, dim=dim)
            np_fn = partial(np.any, axis=dim)
            self.compare_with_numpy(torch_fn, np_fn, x, exact_dtype=exact_dtype)

        def _test_out_variant(x, dim):
            out = torch.empty_like(x)
            if dtype == torch.bool or dtype == torch.uint8:
                expected = torch.all(x, dim)
                torch.all(x, dim, out=out)
                self.assertEqual(expected, out)

                expected = torch.any(x, dim)
                torch.any(x, dim, out=out)
                self.assertEqual(expected, out)
            else:
                with self.assertRaisesRegex(RuntimeError, "all only supports bool tensor for result, got"):
                    torch.all(x, dim, out=out)

                with self.assertRaisesRegex(RuntimeError, "any only supports bool tensor for result, got"):
                    torch.any(x, dim, out=out)

        def _test_all_any_with_dim_keepdim(x, dim, keepdim):
            torch_fn = partial(torch.all, dim=dim, keepdim=keepdim)
            np_fn = partial(np.all, axis=dim, keepdims=keepdim)
            self.compare_with_numpy(torch_fn, np_fn, x, exact_dtype=exact_dtype)

            torch_fn = partial(torch.any, dim=dim, keepdim=keepdim)
            np_fn = partial(np.any, axis=dim, keepdims=keepdim)
            self.compare_with_numpy(torch_fn, np_fn, x, exact_dtype=exact_dtype)

        def _test_output_dtype(x):
            # This test will fail once the functions return bool output
            # for uint8 input.
            expected_dtype = torch.uint8 if dtype == torch.uint8 else torch.bool
            self.assertEqual(torch.all(x).dtype, expected_dtype)
            self.assertEqual(torch.any(x).dtype, expected_dtype)

            self.assertEqual(torch.all(x, dim=0).dtype, expected_dtype)
            self.assertEqual(torch.any(x, dim=0).dtype, expected_dtype)

        for ndim in range(5):
            shape = _rand_shape(ndim, 1, 5)
            x = _generate_input(shape, dtype, device, with_extremal=False)
            _test_all_any(x)
            _test_all_any(x.T)
            _test_all_any(x[..., ::2])

            x = _generate_input(shape, dtype, device, with_extremal=True)
            _test_all_any(x)
            _test_all_any(x.T)
            _test_all_any(x[..., ::2])

            x = torch.zeros_like(x)
            _test_all_any(x)
            _test_all_any(x.T)
            _test_all_any(x[..., ::2])

            x = torch.ones_like(x)
            _test_all_any(x)
            _test_all_any(x.T)
            _test_all_any(x[..., ::2])
            _test_output_dtype(x)
            for dim in range(ndim):
                x = _generate_input(shape, dtype, device, with_extremal=False)
                _test_all_any_with_dim(x, dim)
                _test_all_any_with_dim(x.T, dim)
                _test_all_any_with_dim(x[..., ::2], dim)
                _test_out_variant(x, dim)
                _test_all_any_with_dim_keepdim(x, dim, keepdim=True)
                _test_all_any_with_dim_keepdim(x, dim, keepdim=False)

                x = _generate_input(shape, dtype, device, with_extremal=True)
                _test_all_any_with_dim(x, dim)
                _test_all_any_with_dim(x.T, dim)
                _test_all_any_with_dim(x[..., ::2], dim)
                _test_out_variant(x, dim)
                _test_all_any_with_dim_keepdim(x, dim, keepdim=True)
                _test_all_any_with_dim_keepdim(x, dim, keepdim=False)

                x = torch.zeros_like(x)
                _test_all_any_with_dim(x, dim)
                _test_all_any_with_dim(x.T, dim)
                _test_all_any_with_dim(x[..., ::2], dim)
                _test_out_variant(x, dim)
                _test_all_any_with_dim_keepdim(x, dim, keepdim=True)
                _test_all_any_with_dim_keepdim(x, dim, keepdim=False)

                x = torch.ones_like(x)
                _test_all_any_with_dim(x, dim)
                _test_all_any_with_dim(x.T, dim)
                _test_all_any_with_dim(x[..., ::2], dim)
                _test_out_variant(x, dim)
                _test_all_any_with_dim_keepdim(x, dim, keepdim=True)
                _test_all_any_with_dim_keepdim(x, dim, keepdim=False)

    # TODO: part of this test covers torch.norm, with should be covered by test_linalg
    @onlyOnCPUAndCUDA
    def test_repeated_dim(self, device):
        ops = [torch.mean, torch.sum, torch.nansum, torch.std, torch.logsumexp, torch.std, torch.var,
               torch.amin, torch.amax, torch.norm]
        x = torch.randn(3, 3, 3, 3, device=device)

        error_msg = r'appears multiple times in the list of dims'
        norm_error_msg = r'Expected dims to be different, got'
        for op in ops:
            for dim in [(0, 0), (0, -4)]:
                e_msg = norm_error_msg if op == torch.norm else error_msg
                with self.assertRaisesRegex(RuntimeError, e_msg):
                    op(x, dim=dim)

    # TODO: update this test to comapre against NumPy
    @onlyCUDA
    def test_var(self, device):
        cpu_tensor = torch.randn(2, 3, 3)
        device_tensor = cpu_tensor.to(device)
        self.assertEqual(device_tensor.var(), cpu_tensor.var())
        self.assertEqual(device_tensor.var(1), cpu_tensor.var(1))
        self.assertEqual(device_tensor.var(2), cpu_tensor.var(2))
        self.assertEqual(device_tensor.std(), cpu_tensor.std())
        self.assertEqual(device_tensor.std(1), cpu_tensor.std(1))
        self.assertEqual(device_tensor.var(2), cpu_tensor.var(2))

        cpu_tensor = torch.randn(100)
        device_tensor = cpu_tensor.to(device)
        self.assertEqual(device_tensor.var(), cpu_tensor.var())

    # TODO: update this test to compare against NumPy
    @onlyCUDA
    def test_var_large_input(self, device):
        # Large, not-nice input
        cpu_tensor = torch.randn(2 * 32 * 1024 + 1, 2, 67)
        device_tensor = cpu_tensor.to(device)

        self.assertEqual(cpu_tensor.var(2), device_tensor.var(2))

    # TODO: update this to compare against NumPy instead of CPU
    @onlyCUDA
    @dtypes(torch.double)
    def test_sum_noncontig(self, device, dtype):
        x = torch.randn(1, 75, 57, 20, dtype=dtype, device=device).permute(0, 3, 1, 2)
        y = x.cpu()
        self.assertEqual(x.sum().cpu(), y.sum())
        self.assertEqual(x.sum(dim=(-1, -2)).cpu(), y.sum(dim=(-1, -2)))
        self.assertEqual(x.sum(dim=(1, 3)).cpu(), y.sum(dim=(1, 3)))

    # TODO: update this to compare against NumPy instead of CPU
    @onlyCUDA
    def test_min_max_nan(self, device):
        tests = [(lambda x: x.min(), 'min'),
                 (lambda x: x.max(), 'max'),
                 (lambda x: x.amin(), 'amin'),
                 (lambda x: x.amax(), 'amax'),
                 (lambda x: x.min(0).values, 'min_dim'),
                 (lambda x: x.max(0).values, 'max_dim'),
                 (lambda x: x.amin(0), 'amin_dim'),
                 (lambda x: x.amax(0), 'amax_dim')]
        for f, name in tests:
            a = torch.arange(25.0).view(5, 5)
            a[2, 2] = nan
            actual = f(a.to(device)).cpu()
            expected = f(a).cpu()
            self.assertEqual(torch.isnan(actual), torch.isnan(expected), msg='nans for {}'.format(name))
            self.assertEqual(actual[~torch.isnan(actual)],
                             expected[~torch.isnan(expected)], msg='nans for {}'.format(name))

    # TODO: make this test generic using OpInfos
    @onlyCUDA
    def test_sum_cpu_device_mismatch(self, device):
        x = torch.randn(20, dtype=torch.float32, device=device)
        y = torch.randn(1, dtype=torch.float32)

        err_string = f"Expected out tensor to have device {device}, but got cpu instead"

        with self.assertRaisesRegex(RuntimeError, err_string):
            torch.sum(x, dim=[0], dtype=torch.float32, out=y)

        # tests half to float promotion
        if self.device_type == 'cuda':
            x = x.half()
            with self.assertRaisesRegex(RuntimeError, err_string):
                torch.sum(x, dim=[0], dtype=torch.float32, out=y)

    # Assert for illegal dtype would not be raised on XLA
    @onlyOnCPUAndCUDA
    def test_minmax_illegal_dtype(self, device):
        x = torch.randn(5, 5, dtype=torch.float32, device=device)
        valid_values = torch.empty(5, dtype=torch.float32, device=device)
        valid_indices = torch.empty(5, dtype=torch.long, device=device)
        illegal_values = torch.empty(5, dtype=torch.int, device=device)
        illegal_indices = torch.empty(5, dtype=torch.double, device=device)
        torch.max(x, dim=0, out=(valid_values, valid_indices))
        torch.min(x, dim=0, out=(valid_values, valid_indices))
        torch.amax(x, dim=0, out=valid_values)
        torch.amin(x, dim=0, out=valid_values)
        rmsg = r'scalar type|dtype'
        with self.assertRaisesRegex(RuntimeError, rmsg):
            torch.max(x, dim=0, out=(illegal_values, valid_indices))
        with self.assertRaisesRegex(RuntimeError, rmsg):
            torch.min(x, dim=0, out=(illegal_values, valid_indices))
        with self.assertRaisesRegex(RuntimeError, rmsg):
            torch.amax(x, dim=0, out=illegal_values)
        with self.assertRaisesRegex(RuntimeError, rmsg):
            torch.amin(x, dim=0, out=illegal_values)
        with self.assertRaisesRegex(RuntimeError, rmsg):
            torch.max(x, dim=0, out=(valid_values, illegal_indices))
        with self.assertRaisesRegex(RuntimeError, rmsg):
            torch.min(x, dim=0, out=(valid_values, illegal_indices))
        with self.assertRaisesRegex(RuntimeError, rmsg):
            torch.max(x, dim=0, out=(illegal_values, illegal_indices))
        with self.assertRaisesRegex(RuntimeError, rmsg):
            torch.min(x, dim=0, out=(illegal_values, illegal_indices))

    @dtypes(*torch.testing.get_all_dtypes(include_bool=False, include_complex=False))
    def test_dim_arg_reduction_scalar(self, device, dtype):
        example = 4.0

        x = torch.tensor(example, device=device, dtype=dtype)
        self.assertEqual(x.argmax().item(), 0)
        self.assertEqual(x.argmax(dim=None).item(), 0)
        self.assertEqual(x.argmax(dim=0).item(), 0)
        self.assertEqual(x.argmax(dim=0, keepdim=True), torch.tensor(0, dtype=torch.int64))

        x = torch.tensor(example, device=device, dtype=dtype)
        self.assertEqual(x.argmin().item(), 0)
        self.assertEqual(x.argmin(dim=None).item(), 0)
        self.assertEqual(x.argmin(dim=0).item(), 0)
        self.assertEqual(x.argmin(dim=0, keepdim=True), torch.tensor(0, dtype=torch.int64))


    @precisionOverride({torch.float16: 1e-2, torch.bfloat16: 1e-2})
    @dtypes(*(set(torch.testing.get_all_dtypes(include_bool=False, include_complex=False)) - {torch.uint8}))
    def test_dim_reduction(self, device, dtype):
        example = [[-1, 2, 1], [5, 3, 6]]

        sum_dtype = {
            torch.bfloat16: torch.bfloat16,
            torch.double: torch.double,
            torch.float: torch.float,
            torch.half: torch.half,
            torch.int64: torch.int64,
            torch.int32: torch.int64,
            torch.int16: torch.int64,
            torch.int8: torch.int64
        }

        # This won't test for 256bit instructions, since we usually
        # only work on 1 cacheline (512bit) at a time and these
        # examples aren't big enough to trigger that.
        x = torch.tensor(example, device=device, dtype=dtype)
        self.assertEqual(x.sum().item(), 16)
        self.assertEqual(x.sum(0), torch.tensor([4, 5, 7], dtype=sum_dtype[dtype]))
        self.assertEqual(x.sum(1), torch.tensor([2, 14], dtype=sum_dtype[dtype]))
        y = torch.tensor(example, device=device, dtype=sum_dtype[dtype])
        torch.sum(x, 0, out=y)
        self.assertEqual(x.sum(0), y)

        # Mean not supported for Int types
        if dtype in [torch.float16, torch.bfloat16, torch.float32, torch.float64]:
            x = torch.tensor(example, device=device, dtype=dtype)
            self.assertEqual(x.mean().item(), 16.0 / 6)
            self.assertEqual(x.mean(0), torch.tensor([2.0, 2.5, 7.0 / 2], dtype=dtype))
            self.assertEqual(x.mean(1), torch.tensor([2.0 / 3, 14.0 / 3], dtype=dtype))
            self.assertEqual(x.mean(), x.mean((0, 1)))

        prod_dtype = {
            torch.bfloat16: torch.bfloat16,
            torch.double: torch.double,
            torch.float: torch.float,
            torch.float16: torch.float16,
            torch.int64: torch.int64,
            torch.int32: torch.int64,
            torch.int16: torch.int64,
            torch.int8: torch.int64,
        }

        # prod is not supported for float16 & bfloat16 on CPU
        if not (self.device_type == 'cpu' and dtype in [torch.float16, torch.bfloat16]):
            x = torch.tensor(example, device=device, dtype=dtype)
            self.assertEqual(x.prod().item(), -180)
            self.assertEqual(x.prod(0), torch.tensor([-5, 6, 6], dtype=prod_dtype[dtype]))
            self.assertEqual(x.prod(1), torch.tensor([-2, 90], dtype=prod_dtype[dtype]))

        x = torch.tensor(example, device=device, dtype=dtype)

        self.assertEqual(x.min().item(), -1)
        self.assertEqual(x.argmin().item(), 0)

        # TODO: torch.min does not support the same operation as argmin
        # for the same case, should we enable it?
        self.assertEqual(x.argmin(dim=None).item(), 0)

        self.assertEqual(x.min(0), (torch.tensor([-1, 2, 1], dtype=dtype),
                                    torch.tensor([0, 0, 0], dtype=torch.int64)))
        self.assertEqual(x.amin(0), torch.tensor([-1, 2, 1], dtype=dtype))
        self.assertEqual(x.argmin(0), torch.tensor([0, 0, 0], dtype=torch.int64))

        self.assertEqual(x.min(dim=0, keepdim=True), (torch.tensor([[-1, 2, 1]], dtype=dtype),
                         torch.tensor([[0, 0, 0]], dtype=torch.int64)))
        self.assertEqual(x.amin(dim=0, keepdim=True), torch.tensor([[-1, 2, 1]], dtype=dtype))
        self.assertEqual(x.argmin(dim=0, keepdim=True), torch.tensor([[0, 0, 0]], dtype=torch.int64))

        self.assertEqual(x.min(1), (torch.tensor([-1, 3], dtype=dtype),
                         torch.tensor([0, 1], dtype=torch.int64)))
        self.assertEqual(x.amin(1), torch.tensor([-1, 3], dtype=dtype))
        self.assertEqual(x.argmin(1), torch.tensor([0, 1], dtype=torch.int64))

        self.assertEqual(x.min(dim=1, keepdim=True), (torch.tensor([[-1], [3]], dtype=dtype),
                         torch.tensor([[0], [1]], dtype=torch.int64)))
        self.assertEqual(x.amin(dim=1, keepdim=True), torch.tensor([[-1], [3]], dtype=dtype))
        self.assertEqual(x.argmin(dim=1, keepdim=True), torch.tensor([[0], [1]], dtype=torch.int64))

        # test that non-contiguous tensors work
        self.assertEqual(x[:, :2].min().item(), -1)
        self.assertEqual(x[:, :2].amin().item(), -1)
        self.assertEqual(x[:, :2].argmin().item(), 0)

        x = torch.tensor(example, device=device, dtype=dtype)

        self.assertEqual(x.max().item(), 6)
        self.assertEqual(x.amax().item(), 6)
        self.assertEqual(x.argmax().item(), 5)

        self.assertEqual(x.max(0), (torch.tensor([5, 3, 6], dtype=dtype),
                                    torch.tensor([1, 1, 1], dtype=torch.int64)))
        self.assertEqual(x.amax(0), torch.tensor([5, 3, 6], dtype=dtype))
        self.assertEqual(x.argmax(dim=0), torch.tensor([1, 1, 1], dtype=torch.int64))

        self.assertEqual(x.max(dim=0, keepdim=True), (torch.tensor([[5, 3, 6]], dtype=dtype),
                                                      torch.tensor([[1, 1, 1]], dtype=torch.int64)))
        self.assertEqual(x.amax(dim=0, keepdim=True), torch.tensor([[5, 3, 6]], dtype=dtype))
        self.assertEqual(x.argmax(dim=0, keepdim=True), torch.tensor([[1, 1, 1]], dtype=torch.int64))

        self.assertEqual(x.max(1), (torch.tensor([2, 6], dtype=dtype),
                                    torch.tensor([1, 2], dtype=torch.int64)))
        self.assertEqual(x.amax(1), torch.tensor([2, 6], dtype=dtype))
        self.assertEqual(x.argmax(dim=1), torch.tensor([1, 2], dtype=torch.int64))

        self.assertEqual(x.max(1, keepdim=True), (torch.tensor([[2], [6]], dtype=dtype),
                                                  torch.tensor([[1], [2]], dtype=torch.int64)))
        self.assertEqual(x.amax(1, keepdim=True), torch.tensor([[2], [6]], dtype=dtype))
        self.assertEqual(x.argmax(dim=1, keepdim=True), torch.tensor([[1], [2]], dtype=torch.int64))

        # test that non-contiguous tensors work
        self.assertEqual(x[:, :2].max().item(), 5)
        self.assertEqual(x[:, :2].amax().item(), 5)
        self.assertEqual(x[:, :2].argmax().item(), 2)

        dim_red_fns = [
            "mean", "median", "nanmedian", "mode", "norm", "prod",
            "std", "sum", "var", "max", "min", "amax", "amin"]

        def normfn_attr(t, dim, keepdim=False, out=None):
            attr = torch.norm
            return attr(t, 2, dim, keepdim, out=out)

        for fn_name in dim_red_fns:
            fn_attr = getattr(torch, fn_name) if fn_name != "norm" else normfn_attr

            def fn(x, dim, keepdim=False, out=None):
                ans = fn_attr(x, dim, keepdim=keepdim, out=out)
                return ans if not isinstance(ans, tuple) else ans[0]

            def fn_tuple(x, dim, keepdim=False, out=None):
                return fn_attr(x, dim, keepdim=keepdim, out=out)

            def test_multidim(x, dim):
                self.assertEqual(fn(x, dim).unsqueeze(dim), fn(x, dim, keepdim=True))
                self.assertEqual(x.ndimension() - 1, fn(x, dim).ndimension())
                self.assertEqual(x.ndimension(), fn(x, dim, keepdim=True).ndimension())

            # general case
            x = torch.randn(3, 4, 5, device=device)
            dim = random.randint(0, 2)
            test_multidim(x, dim)

            # check 1-d behavior
            x = torch.randn(1, device=device)
            dim = 0
            self.assertEqual(fn(x, dim).shape, ())
            self.assertEqual(fn(x, dim, keepdim=True).shape, (1,))

            # check reducing of a singleton dimension
            dims = [3, 4, 5]
            singleton_dim = random.randint(0, 2)
            dims[singleton_dim] = 1
            x = torch.randn(dims, device=device)
            test_multidim(x, singleton_dim)

            # check reducing with output kwargs
            if fn_name in ['median', 'nanmedian', 'mode', 'max', 'min']:
                y = torch.randn(5, 3, device=device)
                values = torch.randn(5, 3, device=device)
                indices = torch.zeros(5, 3, device=device).long() - 1
                fn_tuple(y, 1, keepdim=False, out=(values[:, 1], indices[:, 1]))
                values_expected, indices_expected = fn_tuple(y, 1, keepdim=False)
                self.assertEqual(values[:, 1], values_expected,
                                 msg='{} values with out= kwarg'.format(fn_name))
                self.assertEqual(indices[:, 1], indices_expected,
                                 msg='{} indices with out= kwarg'.format(fn_name))
                continue

            x = torch.randn(5, 3, device=device)
            y = torch.randn(5, 3, device=device)
            fn(y, 1, keepdim=False, out=x[:, 1])
            expected = fn(y, 1, keepdim=False)
            self.assertEqual(x[:, 1], expected, msg='{} with out= kwarg'.format(fn_name))

    @onlyCUDA
    @largeTensorTest('10GB')
    def test_reduction_split(self, device):
        # Test reduction when there is a 32bit-indexing split
        # https://github.com/pytorch/pytorch/issues/37583
        input_ = torch.randn(5, 14400, 14400, device=device)
        result = input_.sum(dim=0)
        expect = input_[0] + input_[1] + input_[2] + input_[3] + input_[4]
        self.assertEqual(result, expect)

    @onlyCUDA
    @dtypes(torch.half, torch.float, torch.double, torch.bfloat16)
    def test_reduction_vectorize_along_input_corner(self, device, dtype):
        # 1D case: sum
        size = 1024 * 1024 * 64 + 3
        shift = 1
        x = torch.zeros(size, dtype=dtype, device=device)
        y = x[shift:]
        for i in range(100):
            x.zero_()
            x[i] = 1
            self.assertEqual(x.sum(), 1.0)
            if i < shift:
                self.assertEqual(y.sum(), 0.0)
            else:
                self.assertEqual(y.sum(), 1.0)
        for i in range(1, 100):
            x.zero_()
            x[-i] = 1
            self.assertEqual(x.sum(), 1.0)
            self.assertEqual(y.sum(), 1.0)
        # 1D case: argmax
        size = 1024 * 1024 * 64 + 3
        shift = 1
        ysize = size - shift
        x = torch.zeros(size, dtype=dtype, device=device)
        y = x[shift:]
        for i in range(100):
            x.zero_()
            x[i] = 1
            self.assertEqual(x.argmax().item(), i)
            if i >= shift:
                self.assertEqual(y.argmax().item(), i - shift)
        for i in range(1, 100):
            x.zero_()
            x[-i] = 1
            self.assertEqual(x.argmax().item(), size - i)
            self.assertEqual(y.argmax().item(), ysize - i)
        # 2D case: sum
        size = (7, 1024 * 1024 + 3)
        x = torch.zeros(size, dtype=dtype, device=device)
        for i in range(100):
            x.zero_()
            for j in range(7):
                x[j][i] = j
            xs = x.sum(dim=-1)
            for j in range(7):
                self.assertEqual(xs[j].item(), float(j))
        for i in range(100):
            x.zero_()
            for j in range(7):
                x[j][-i] = j
            xs = x.sum(dim=-1)
            for j in range(7):
                self.assertEqual(xs[j].item(), float(j))
        # 2D case: max/argmax
        size = (7, 1024 * 1024 + 3)
        x = torch.zeros(size, dtype=dtype, device=device)
        for i in range(100):
            x.zero_()
            for j in range(7):
                x[j][i] = j + 1
            xs1 = x.argmax(dim=-1)
            xs2 = x.max(dim=-1).indices
            for j in range(7):
                self.assertEqual(xs1[j].item(), i)
                self.assertEqual(xs2[j].item(), i)
        for i in range(1, 100):
            x.zero_()
            for j in range(7):
                x[j][-i] = j + 1
            xs1 = x.argmax(dim=-1)
            xs2 = x.max(dim=-1).indices
            for j in range(7):
                self.assertEqual(xs1[j].item(), size[1] - i)
                self.assertEqual(xs2[j].item(), size[1] - i)
        # 2D case: min/argmin
        size = (7, 1024 * 1024 + 3)
        x = torch.zeros(size, dtype=dtype, device=device)
        for i in range(100):
            x.zero_()
            for j in range(7):
                x[j][i] = -(j + 1)
            xs1 = x.argmin(dim=-1)
            xs2 = x.min(dim=-1).indices
            for j in range(7):
                self.assertEqual(xs1[j].item(), i)
                self.assertEqual(xs2[j].item(), i)
        for i in range(1, 100):
            x.zero_()
            for j in range(7):
                x[j][-i] = -(j + 1)
            xs1 = x.argmin(dim=-1)
            xs2 = x.min(dim=-1).indices
            for j in range(7):
                self.assertEqual(xs1[j].item(), size[1] - i)
                self.assertEqual(xs2[j].item(), size[1] - i)

    @onlyCUDA
    @dtypes(torch.half, torch.float, torch.double, torch.bfloat16)
    def test_reduction_vectorize_along_output(self, device, dtype):
        def run_test(input_):
            M, N = input_.shape
            input_.zero_()
            for i in range(min(M, N)):
                input_[i][i] = 1
            output1 = input_.argmax(dim=0)
            output2 = input_.sum(dim=0)
            for i in range(min(M, N)):
                self.assertEqual(output1[i], i)
                self.assertEqual(output2[i], 1)
        # vec 4
        run_test(torch.zeros(64, 64, dtype=dtype, device=device))
        # vec 2
        run_test(torch.zeros(64 * 64 + 2, dtype=dtype, device=device)[2:].view(64, 64))
        run_test(torch.zeros(64, 62, dtype=dtype, device=device))
        run_test(torch.zeros(64, 2, dtype=dtype, device=device))
        # vec 1
        run_test(torch.zeros(64 * 64 + 1, dtype=dtype, device=device)[1:].view(64, 64))
        run_test(torch.zeros(64, 61, dtype=dtype, device=device))
        run_test(torch.zeros(64, 1, dtype=dtype, device=device))

    @slowTest
    def test_argminmax_large_axis(self, device):
        # Regression test for gh-32863
        x = torch.zeros(2**31, device=device, dtype=torch.int8)
        x[-1] = 1
        self.assertEqual(x.argmax(0), x.shape[0] - 1)
        self.assertEqual(x.max(0).indices, x.shape[0] - 1)
        x[-1] = -1
        self.assertEqual(x.argmin(0), x.shape[0] - 1)
        self.assertEqual(x.min(0).indices, x.shape[0] - 1)

    def test_argminmax_axis_with_dim_one(self, device):
        # See: https://github.com/pytorch/pytorch/issues/38922
        n = 32768
        x = torch.zeros(1, n)
        self.assertEqual(x.argmax(dim=0), torch.zeros(n, dtype=torch.int64))
        self.assertEqual(x.argmin(dim=0), torch.zeros(n, dtype=torch.int64))

        self.assertEqual(x.argmax(dim=-2), torch.zeros(n, dtype=torch.int64))
        self.assertEqual(x.argmin(dim=-2), torch.zeros(n, dtype=torch.int64))

        self.assertEqual(x.argmax(dim=0, keepdim=True), torch.zeros(1, n, dtype=torch.int64))
        self.assertEqual(x.argmin(dim=0, keepdim=True), torch.zeros(1, n, dtype=torch.int64))

        self.assertEqual(x.argmax(dim=-2, keepdim=True), torch.zeros(1, n, dtype=torch.int64))
        self.assertEqual(x.argmin(dim=-2, keepdim=True), torch.zeros(1, n, dtype=torch.int64))

    @dtypes(torch.int, torch.long, torch.float, torch.double)
    @dtypesIfCUDA(torch.int, torch.long, torch.half, torch.float, torch.double)
    def test_median_real_values(self, device, dtype):
        # Generate random 0-3D sizes
        sizes = [random.sample(range(1, 32), i) for i in range(4) for _ in range(2)]
        for size in sizes:
            # Create random input tensor
            t = torch.randn(size, device=device).type(dtype)
            t_numpy = t.cpu().numpy()
            res = t.median()
            self.assertEqual(res, t.nanmedian())
            k = int((t.numel() - 1) / 2)
            self.assertEqual(res, t.view(-1).sort()[0][k])
            if t.numel() % 2 == 1:
                # We can only test agains numpy for odd reductions because numpy
                # returns the mean of the two medians and torch returns the lower
                self.assertEqual(res.cpu().numpy(), np.median(t_numpy))
            for dim in range(t.ndim):
                res = t.median(dim, True)
                self.assertEqual(res, t.nanmedian(dim, True))
                size = t.size(dim) if t.ndim > 0 else 1
                k = int((size - 1) / 2)
                self.assertEqual(res[0], (t.sort(dim)[0]).select(dim, k).unsqueeze_(dim))
                self.assertEqual(res[0], t.gather(dim, res[1]))
                if size % 2 == 1:
                    # We can only test agains numpy for odd reductions because numpy
                    # returns the mean of the two medians and torch returns the lower
                    self.assertEqual(res[0].cpu().numpy(), np.median(t_numpy, dim, keepdims=True), exact_dtype=False)

    @dtypes(torch.float, torch.double)
    @dtypesIfCUDA(torch.half, torch.float, torch.double)
    def test_median_nan_values(self, device, dtype):
        # Generate random 0-3D sizes
        sizes = [random.sample(range(1, 32), i) for i in range(4) for _ in range(2)]
        for size in sizes:
            # Create random input tensor with nan values
            t = torch.rand(size, device=device, dtype=dtype)
            t.masked_fill_(t < 0.1, float('nan'))
            t_numpy = t.cpu().numpy()
            for op in [torch.median, torch.nanmedian]:
                numpy_op = np.median if op == torch.median else np.nanmedian
                res = op(t)
                num_nan = t.isnan().sum()
                if op == torch.median and num_nan > 0:
                    k = t.numel() - 1
                else:
                    k = int((t.numel() - num_nan - 1) / 2)
                self.assertEqual(res, t.view(-1).sort()[0][k])
                if (t.numel() - num_nan) % 2 == 1:
                    # We can only test agains numpy for odd reductions because numpy
                    # returns the mean of the two medians and torch returns the lower
                    self.assertEqual(res.item(), numpy_op(t.cpu().numpy()))
                for dim in range(t.ndim):
                    res = op(t, dim, True)
                    size = t.size(dim) if t.ndim > 0 else 1
                    num_nan = t.isnan().sum(dim, True)
                    if op == torch.median:
                        k = torch.where(num_nan > 0, size - 1, int((size - 1) / 2))
                    else:
                        k = ((size - num_nan - 1) / 2).type(torch.long)
                    self.assertEqual(res[0], (t.sort(dim)[0]).gather(dim, k))
                    self.assertEqual(res[0], t.gather(dim, res[1]))
                    # We can only test agains numpy for odd reductions because numpy
                    # returns the mean of the two medians and torch returns the lower
                    mask = (size - num_nan) % 2 == 1
                    res = res[0].masked_select(mask).cpu()
                    ref = numpy_op(t_numpy, dim, keepdims=True)[mask.cpu().numpy()]
                    self.assertEqual(res, torch.from_numpy(ref))

    def test_median_corner_cases(self, device):
        def check(op, a, args, key):
            t = torch.tensor(a, device=device)
            res = op(t, *args)
            if not args:
                key = torch.tensor(key, device=device)
            else:
                if len(key) == 1:
                    key = torch.tensor(key[0], device=device)
                    res = res[0]
                else:
                    key = (torch.tensor(key[0], device=device), torch.tensor(key[1], device=device))
            self.assertEqual(res, key)

        nan = float('nan')
        check(torch.median, nan, [], nan)
        check(torch.median, [], [], nan)
        check(torch.nanmedian, nan, [], nan)
        check(torch.median, nan, [0], [nan, 0])
        check(torch.nanmedian, nan, [0], [nan, 0])
        check(torch.median, [nan], [0, True], [[nan], [0]])
        check(torch.nanmedian, [nan], [0, True], [[nan], [0]])
        check(torch.median, [nan], [0, True], [[nan], [0]])
        check(torch.nanmedian, [nan], [0, True], [[nan], [0]])

        # Indices are not deterministic here so can only check values
        check(torch.median, [[nan, nan], [1, 2]], [0], [[nan, nan]])
        check(torch.nanmedian, [[nan, nan], [1, 2]], [0], [[1, 2.]])
        check(torch.median, [[nan, nan], [1, 2]], [1], [[nan, 1]])
        check(torch.nanmedian, [[nan, nan], [1, 2]], [1], [[nan, 1.]])

        # Discontiguous and strided tensors
        a = torch.arange(12, device=device)
        self.assertEqual(a[::2].median(), torch.tensor(4, device=device))
        self.assertEqual(a[::2].nanmedian(), torch.tensor(4, device=device))

        a.resize_(3, 4)
        self.assertEqual(a.T.median(), torch.tensor(5, device=device))
        self.assertEqual(a.T.nanmedian(), torch.tensor(5, device=device))
        self.assertEqual(a[::2, ::2].median(-1)[0], torch.tensor([0, 8], device=device))
        self.assertEqual(a[::2, ::2].nanmedian(-1)[0], torch.tensor([0, 8], device=device))

        a.resize_(2, 3, 2)
        self.assertEqual(a.T.median(), torch.tensor(5, device=device))
        self.assertEqual(a.T.nanmedian(), torch.tensor(5, device=device))
        self.assertEqual(a[:, ::2, :].median(-1)[0], torch.tensor([[0, 4], [6, 10]], device=device))
        self.assertEqual(a[:, ::2, :].nanmedian(-1)[0], torch.tensor([[0, 4], [6, 10]], device=device))


    @onlyOnCPUAndCUDA
    @dtypes(torch.float, torch.double)
    def test_quantile(self, device, dtype):
        # Generate some random test cases
        ops = ['quantile', 'nanquantile']
        inputs = [tuple(np.random.randint(2, 10, size=i)) for i in range(1, 4)]
        quantiles = [tuple(np.random.rand(i)) for i in range(0, 5)]
        keepdims = [True, False]

        # Add corner cases
        inputs.extend([0.75, (1,), (1, 1), (1, 2, 1)])
        inputs.extend([[float('nan')], [[float('nan'), float('nan')], [1, 2]]])
        inputs.extend([[[float('nan'), float('nan')], [float('nan'), 2]]])
        quantiles.extend([0.5, [0., 1.], np.random.rand(10)])

        # Enumerate all input combinations
        for op, x, q, keepdim in product(ops, inputs, quantiles, keepdims):
            if type(x) is tuple:
                a = torch.randn(x, dtype=dtype, device=device)
                # Make some random elements NaN
                a.masked_fill_(torch.randint_like(a, 20) == 0, float('nan'))
            else:
                a = torch.tensor(x, dtype=dtype, device=device)

            q = torch.tensor(q, dtype=dtype, device=device)

            torch_op = getattr(torch, op)
            numpy_op = getattr(np, op)

            # Compute quantile along every dimension and flattened tensor
            interpolations = ('linear', 'lower', 'higher', 'midpoint', 'nearest')
            for interpolation, dim in product(interpolations,
                                              [None] + list(range(a.ndim))):
                result = torch_op(a, q, dim=dim, keepdim=keepdim, interpolation=interpolation)
                expected = numpy_op(a.cpu().numpy(), q.cpu().numpy(), dim,
                                    interpolation=interpolation, keepdims=keepdim)
                self.assertEqual(result.cpu(), torch.from_numpy(np.array(expected)).type(result.type()))

                # Test out variation
                out = torch.empty_like(result)
                torch_op(a, q, dim=dim, keepdim=keepdim, interpolation=interpolation, out=out)
                self.assertEqual(out.cpu(), result.cpu())

    def test_quantile_backward(self, device):
        def check(a, q, dim, expected_grad, ops=(torch.quantile, torch.nanquantile)):
            for op in ops:
                t = torch.tensor(a, device=device, requires_grad=True)
                op(t, torch.tensor(q, device=device), dim).sum().backward()
                self.assertEqual(t.grad, expected_grad)

        check([1., 2, 3], 0.5, 0, [0, 1, 0])
        check([1., 2, 3, 4], 0.5, 0, [0, 0.5, 0.5, 0])
        check([3., 1, 4, 2], 0.5, 0, [0.5, 0, 0, 0.5])
        check([1., 2, 3, 4], [0.25, 0.5, 0.75], 0, [0.25, 1.25, 1.25, 0.25])
        check([[1., 2], [2, 1]], 0., 0, [[1, 0], [0, 1]])
        check([[1., 2], [4, 3]], 1., 1, [[0, 1], [1, 0]])
        check([1, float('nan'), 2], 0.5, 0, [0, 1, 0], [torch.quantile])
        check([1, float('nan'), 2], 0.5, 0, [0.5, 0, 0.5], [torch.nanquantile])

    def test_quantile_error(self, device):
        def check(a, q, args, kwargs, message):
            with self.assertRaisesRegex(RuntimeError, r'quantile\(\) ' + message):
                at = torch.tensor(a, device=device)
                qt = torch.tensor(q, device=device) if isinstance(q, list) else q
                torch.quantile(at, qt, *args, **kwargs)

        check([], 0.5, [], {}, r'input tensor must be non-empty')
        check([1.], [[1.]], [], {}, r'q must be a scalar or 1D tensor')
        check([1], 0.5, [], {}, r'input tensor must be either float or double dtype')
        check([1.], [1], [], {}, r'q tensor must be same dtype as the input tensor')
        check([1.], -1., [], {}, r'q must be in the range \[0, 1\] but got -1')
        check([1.], 1.1, [], {}, r'q must be in the range \[0, 1\] but got 1.1')
        check([1.], 0.5, [], {'out': torch.empty([], dtype=torch.int32, device=device)},
              r'out tensor must be same dtype as the input tensor')
        check([1.], [1.], [None, False], {'interpolation': 'random_mode'},
              r"interpolation must be one of linear, lower, higher, midpoint or nearest, but got random_mode")

        if self.device_type == "cpu":
            check([1.], [0.5, 1.1, -1], [], {}, r'q values must be in the range \[0, 1\]')

        if self.device_type == "cuda":
            with self.assertRaisesRegex(
                    RuntimeError, r'quantile\(\) q tensor must be on the same device as the input tensor'):
                torch.randn(1, device=device).quantile(torch.tensor(0.5))
            with self.assertRaisesRegex(
                    RuntimeError, r'quantile\(\) out tensor must be on the same device as the input tensor'):
                torch.quantile(torch.randn(1, device=device), 0.5, out=torch.scalar_tensor(1))

    def test_std_mean(self, device):
        x = torch.rand(100, 50, 20, device=device)
        for dim in range(x.dim()):
            for unbiased in [False, True]:
                for keepdim in [False, True]:
                    std1, mean1 = torch.std_mean(x, dim=dim, unbiased=unbiased, keepdim=keepdim)
                    std2 = x.std(dim=dim, unbiased=unbiased, keepdim=keepdim)
                    mean2 = x.mean(dim=dim, keepdim=keepdim)
                    self.assertEqual(std1, std2)
                    self.assertEqual(mean1, mean2)

    def test_std_mean_all_dims(self, device):
        x = torch.rand(100, 50, 20, device=device)
        for unbiased in [False, True]:
            std1, mean1 = torch.std_mean(x, unbiased=unbiased)
            std2 = x.std(unbiased=unbiased)
            mean2 = x.mean()
            self.assertEqual(std1, std2)
            self.assertEqual(mean1, mean2)

    def test_var_mean(self, device):
        x = torch.rand(100, 300, 50, device=device)
        for dim in range(x.dim()):
            for unbiased in [False, True]:
                for keepdim in [False, True]:
                    var1, mean1 = torch.var_mean(x, dim=dim, unbiased=unbiased, keepdim=keepdim)
                    var2 = x.var(dim=dim, unbiased=unbiased, keepdim=keepdim)
                    mean2 = x.mean(dim=dim, keepdim=keepdim)
                    self.assertEqual(var1, var2)
                    self.assertEqual(mean1, mean2)

    def test_var_mean_all_dims(self, device):
        x = torch.rand(100, 50, 20, device=device)
        for unbiased in [False, True]:
            var1, mean1 = torch.var_mean(x, unbiased=unbiased)
            var2 = x.var(unbiased=unbiased)
            mean2 = x.mean()
            self.assertEqual(var1, var2)
            self.assertEqual(mean1, mean2)

    def test_std_mean_some_dims(self, device):
        sizes = (4, 6, 7, 5, 3)
        dims = len(sizes)
        x = torch.rand(sizes, device=device)
        for num_of_dims in range(2, dims):
            dim_list = list(combinations(list(range(dims)), r=num_of_dims))
            for dim in dim_list:
                for unbiased in [False, True]:
                    for keepdim in [False, True]:
                        std1, mean1 = torch.std_mean(x, dim=dim, unbiased=unbiased, keepdim=keepdim)
                        std2 = x.std(dim=dim, unbiased=unbiased, keepdim=keepdim)
                        mean2 = x.mean(dim=dim, keepdim=keepdim)
                        self.assertEqual(std1, std2)
                        self.assertEqual(mean1, mean2)

    def _compare_std_var_with_numpy(self, op, device, dtype, input, dim,
                                    keepdim, unbiased, use_out):
        a = input.cpu().numpy() if input.dtype is not torch.bfloat16 else input.float().cpu().numpy()
        numpy_kwargs = {
            'axis' : dim,
            'keepdims' : keepdim,
            'ddof' : 1 if unbiased else 0,
        }

        if dim is None:
            del numpy_kwargs['axis']
            del numpy_kwargs['keepdims']

        if op == 'var':
            torch_op = torch.var
            numpy_op = np.var
        elif op == 'std':
            torch_op = torch.std
            numpy_op = np.std
        else:
            self.fail("Unknown op!")

        numpy_result = numpy_op(a, **numpy_kwargs)

        if dim is None and use_out is False:
            torch_result = torch_op(input, unbiased)
        elif dim is not None and use_out is False:
            torch_result = torch_op(input, dim, unbiased, keepdim)
        elif dim is not None and use_out is True:
            out = torch.empty(0, device=device, dtype=dtype)
            torch_result = torch_op(input, dim, unbiased, keepdim, out=out)
        else:
            out = torch.empty(0, device=device, dtype=dtype)
            try:
                torch_result = torch_op(input, dim, unbiased, keepdim, out=out)
            except RuntimeError:
                return
            self.fail("Failed to hit RuntimeError!")

        exact_dtype = input.dtype not in (torch.bfloat16, torch.complex32, torch.complex64, torch.complex128)
        self.assertEqual(torch_result, numpy_result, exact_dtype=exact_dtype)

    @dtypes(torch.float, torch.double, torch.cfloat, torch.cdouble)
    def test_var_vs_numpy(self, device, dtype):
        _size = (20, 20)

        for test_case in product((torch.randn(_size, device=device, dtype=dtype),),
                                 (None, 0, 1),
                                 (False, True),
                                 (False, True),
                                 (False, True),):
            self._compare_std_var_with_numpy('var', device, dtype, *test_case)

    @dtypes(torch.float, torch.double, torch.cfloat, torch.cdouble)
    def test_std_vs_numpy(self, device, dtype):
        _size = (20, 20)

        for test_case in product((torch.randn(_size, device=device, dtype=dtype),),
                                 (None, 0, 1),
                                 (False, True),
                                 (False, True),
                                 (False, True),):
            self._compare_std_var_with_numpy('std', device, dtype, *test_case)

    @dtypes(torch.float, torch.double, torch.cfloat, torch.cdouble)
    def test_var_correction_vs_numpy(self, device, dtype):
        _size = (20, 20)
        test_args = [
            *product(
                # dim
                (None, 0, 1),
                # correction
                (None, 0, 10, 30),
                # keepdim
                (False, True),
            ),
            [None, -100, True],  # Negative correction
        ]

        tensor = make_tensor(_size, device=device, dtype=dtype)
        array = tensor.cpu().numpy()

        for dim, correction, keepdim in test_args:
            numpy_kwargs = dict(axis=dim, ddof=correction, keepdims=keepdim)
            if correction is None:
                # NumPy default is not compatible with torch.std (gh-50010)
                numpy_kwargs['ddof'] = 1

            numpy_res = np.asarray(np.var(array, **numpy_kwargs))
            torch_res = torch.var(tensor, dim=dim, correction=correction, keepdim=keepdim)

            # inf vs. nan results are sensitive to machine precision,
            # just treat them as equivalent
            numpy_res[np.isinf(numpy_res)] = np.nan
            torch_res[torch_res.isinf()] = np.nan

            self.assertEqual(torch_res, numpy_res)

    @dtypes(torch.float, torch.double, torch.cfloat, torch.cdouble)
    def test_std_correction_vs_numpy(self, device, dtype):
        _size = (20, 20)
        test_args = [
            *product(
                # dim
                (None, 0, 1),
                # correction
                (None, 0, 10, 30),
                # keepdim
                (False, True),
            ),
            [None, -100, True],  # Negative correction
        ]

        tensor = make_tensor(_size, device=device, dtype=dtype)
        array = tensor.cpu().numpy()

        for dim, correction, keepdim in test_args:
            numpy_kwargs = dict(axis=dim, ddof=correction, keepdims=keepdim)
            if correction is None:
                # NumPy default is incompatible with torch.std (gh-50010)
                numpy_kwargs['ddof'] = 1

            numpy_res = np.asarray(np.std(array, **numpy_kwargs))
            torch_res = torch.std(tensor, dim=dim, correction=correction, keepdim=keepdim)

            # inf vs. nan results are sensitive to machine precision,
            # just treat them as equivalent
            numpy_res[np.isinf(numpy_res)] = np.nan
            torch_res[torch_res.isinf()] = np.nan

            self.assertEqual(torch_res, numpy_res)

    @dtypes(torch.float, torch.double, torch.cfloat, torch.cdouble)
    def test_std_mean_correction(self, device, dtype):
        _size = (20, 20)
        test_args = [
            *product(
                # dim
                (None, 0, 1),
                # correction
                (None, 0, 10, 30),
                # keepdim
                (False, True),
            ),
            [None, -100, True],  # Negative correction
        ]

        tensor = make_tensor(_size, device=device, dtype=dtype)

        for dim, correction, keepdim in test_args:
            kwargs = dict(dim=dim, correction=correction, keepdim=keepdim)
            std1 = torch.std(tensor, **kwargs)
            if dim is not None:
                mean1 = torch.mean(tensor, dim=dim, keepdim=keepdim)
            else:
                mean1 = torch.mean(tensor)
                if keepdim:
                    mean1 = mean1.reshape((1,) * tensor.ndim)
            std2, mean2 = torch.std_mean(tensor, **kwargs)

            self.assertEqual(std1, std2)
            self.assertEqual(mean1, mean2)

    @dtypes(torch.float, torch.double, torch.cfloat, torch.cdouble)
    def test_var_mean_correction(self, device, dtype):
        _size = (20, 20)
        test_args = [
            *product(
                # dim
                (None, 0, 1),
                # correction
                (None, 0, 10, 30),
                # keepdim
                (False, True),
            ),
            [None, -100, True],  # Negative correction
        ]

        tensor = make_tensor(_size, device=device, dtype=dtype)

        for dim, correction, keepdim in test_args:
            kwargs = dict(dim=dim, correction=correction, keepdim=keepdim)
            var1 = torch.var(tensor, **kwargs)
            if dim is not None:
                mean1 = torch.mean(tensor, dim=dim, keepdim=keepdim)
            else:
                mean1 = torch.mean(tensor)
                if keepdim:
                    mean1 = mean1.reshape((1,) * tensor.ndim)
            var2, mean2 = torch.var_mean(tensor, **kwargs)

            self.assertEqual(var1, var2)
            self.assertEqual(mean1, mean2)

    def test_amin_amax_some_dims(self, device):
        sizes = (4, 6, 7, 5, 3)
        dims = len(sizes)
        x = torch.rand(sizes, device=device)
        for num_of_dims in range(2, dims):
            dim_list = list(combinations(list(range(dims)), r=num_of_dims))
            for dim in dim_list:
                for keepdim in [False, True]:
                    amin1 = torch.amin(x, dim=dim, keepdim=keepdim)
                    amax1 = torch.amax(x, dim=dim, keepdim=keepdim)
                    amin2 = x
                    amax2 = x
                    for i, d in enumerate(dim):
                        if not keepdim:
                            d -= i
                        amin2 = torch.amin(amin2, dim=d, keepdim=keepdim)
                        amax2 = torch.amax(amax2, dim=d, keepdim=keepdim)
                    self.assertEqual(amin1, amin2)
                    self.assertEqual(amax1, amax2)

    def test_histc(self, device):
        # negative nbins throws
        with self.assertRaisesRegex(RuntimeError, 'bins must be > 0'):
            torch.histc(torch.tensor([1], dtype=torch.float, device=device), bins=-1)
        # empty tensor
        actual = torch.histc(torch.tensor([], device=device), min=0, max=3)
        expected = torch.zeros(100, dtype=torch.float, device=device)
        self.assertEqual(expected, actual)

        # without nbins
        actual = torch.histc(
            torch.tensor([2, 5], dtype=torch.float, device=device))
        expected = torch.zeros(100, dtype=torch.float, device=device)
        expected[0] = 1
        expected[99] = 1
        self.assertEqual(expected, actual)
        # tensor with the same element
        actual = torch.histc(torch.ones(5, dtype=torch.float, device=device), bins=5)
        self.assertEqual(
            torch.tensor([0, 0, 5, 0, 0], dtype=torch.float, device=device),
            actual)
        # no element falls between [min, max]
        actual = torch.histc(
            torch.ones(5, dtype=torch.float, device=device), bins=5, min=2, max=3)
        self.assertEqual(
            torch.tensor([0, 0, 0, 0, 0], dtype=torch.float, device=device),
            actual)
        # element falls below min + integral bin size and
        actual = torch.histc(
            torch.tensor([2, 4, 2, 2, 5, 4], dtype=torch.float, device=device),
            bins=5, min=1, max=5)
        self.assertEqual(
            torch.tensor([0, 3, 0, 2, 1], dtype=torch.float, device=device),
            actual)
        # non-integral bin size
        actual = torch.histc(
            torch.tensor([1, 2, 1], dtype=torch.float, device=device),
            bins=4, min=0, max=3)
        self.assertEqual(
            torch.tensor([0, 2, 1, 0], dtype=torch.float, device=device),
            actual)
        # double input
        actual = torch.histc(
            torch.tensor([1, 2, 1], dtype=torch.double, device=device), bins=4, min=0, max=3)
        self.assertEqual(
            torch.tensor([0, 2, 1, 0], dtype=torch.double, device=device),
            actual)
        self.assertEqual(actual.dtype, torch.double)
        # mixed input
        actual = torch.histc(
            torch.tensor([1., 2, 1], dtype=torch.float, device=device),
            bins=4, min=0, max=3)
        self.assertEqual(
            torch.tensor([0, 2, 1, 0], dtype=torch.float, device=device),
            actual)
        self.assertEqual(actual.dtype, torch.float)
        # scalar input and 1 bin -- should return a 1-dimensional tensor, not a scalar.
        actual = torch.histc(
            torch.tensor(0, dtype=torch.float, device=device),
            bins=1, min=0, max=3)
        self.assertEqual(
            torch.tensor([1], dtype=torch.float, device=device),
            actual)
        # tensors with inf; min, max not provided -- should throw a RuntimeError
        with self.assertRaisesRegex(RuntimeError, r'range of \[inf, inf\] is not finite'):
            torch.histc(torch.tensor([float("inf")], dtype=torch.float, device=device))
        with self.assertRaisesRegex(RuntimeError, r'range of \[1, inf\] is not finite'):
            torch.histc(torch.tensor([1., 2., float("inf")], dtype=torch.float, device=device))
        # tensors with inf; min, max provided
        self.assertEqual(
            torch.histc(torch.tensor([float("inf")], dtype=torch.float, device=device),
                        bins=1, min=0, max=3),
            torch.tensor([0], dtype=torch.float, device=device))
        self.assertEqual(
            torch.histc(torch.tensor([1., 2., float("inf")], dtype=torch.float, device=device),
                        bins=4, max=3),
            torch.tensor([0, 1, 1, 0], dtype=torch.float, device=device))
        # tensor with nan -- should throw a RuntimeError
        with self.assertRaisesRegex(RuntimeError, r'range of \[nan, nan\] is not finite'):
            torch.histc(torch.tensor([float("nan")], dtype=torch.float, device=device))
        # tensors with min > max -- should throw a RuntimeError
        with self.assertRaisesRegex(RuntimeError, "max must be larger than min"):
            torch.histc(torch.tensor([1., 2., 3.], dtype=torch.float, device=device),
                        bins=4, min=5, max=1)

        # test against numpy.histogram()
        def test_against_np(tensor, bins=100, min=0, max=0):
            if min == 0 and max == 0:
                min = tensor.min().item()
                max = tensor.max().item()
            nparr = tensor.cpu().numpy()
            actual = torch.histc(tensor, bins=bins, min=min, max=max)
            expected = torch.from_numpy(np.histogram(nparr, bins=bins, range=(min, max))[0])
            actual_cpu = actual.cpu()
            # NB: Numpy returns a int64 tensor, like normal people...
            self.assertEqual(actual, expected.to(actual_cpu))

        test_against_np(torch.tensor([1., 2, 1], device=device))
        test_against_np(torch.randn(5000, device=device))

        # Test bins arg
        test_against_np(torch.randn(301, device=device), bins=10)

        # Test truncated range
        test_against_np(torch.randn(201, device=device), min=0.1, max=1)

        noncontig = torch.randn(100, 3, device=device)[:, 2]
        test_against_np(noncontig)

        multidim = torch.randn(3, 5, 7, 2, device=device)
        test_against_np(multidim)

        expanded = torch.randn(1, 5, 1, 2, device=device).expand(3, 5, 7, 2)
        test_against_np(expanded)

    """
    Runs torch.histogram and numpy.histogram on the specified input parameters
    and asserts that their output is equal.
    """
    def _test_histogram_numpy(self, t, bins, bin_range, weights, density):
        def to_np(t):
            if not torch.is_tensor(t):
                return t
            else:
                return t.cpu().numpy()

        # Wrapper around numpy.histogram performing conversions between torch tensors and numpy arrays.
        def reference_histogram(self, t, bins, bin_range, weights, density, dtype):
            (np_t, np_bins, np_weights) = map(to_np, [t, bins, weights])
            (np_hist, np_bin_edges) = np.histogram(np_t, np_bins, range=bin_range, weights=np_weights, density=density)
            return (torch.from_numpy(np_hist).to(dtype), torch.from_numpy(np_bin_edges).to(dtype))

        # Doesn't pass a 'range' kwarg unless necessary because the override of histogram with Tensor bins doesn't accept one
        if bin_range:
            (actual_hist, actual_bin_edges) = torch.histogram(t, bins, range=bin_range, weight=weights, density=density)
        else:
            (actual_hist, actual_bin_edges) = torch.histogram(t, bins, weight=weights, density=density)

        (expected_hist, expected_bin_edges) = reference_histogram(self, t, bins, bin_range, weights, density, actual_hist.dtype)

        """
        Works around linspace discrepancies by passing torch's constructed bin_edges to numpy.
        When bin edges are not explicitly defined, histogram uses the linspace operator internally
        to construct the sequence of bin edges. In some cases, torch.linspace output differs slightly
        from numpy.linspace output.
        Issue: https://github.com/pytorch/pytorch/issues/58758
        """
        if not torch.is_tensor(bins):
            self.assertEqual(actual_bin_edges, expected_bin_edges, atol=1e-5, rtol=1e-5)
            # Calls numpy.histogram again, passing torch's actual_bin_edges as the bins argument
            (expected_hist, expected_bin_edges) = reference_histogram(
                self, t, actual_bin_edges, bin_range, weights, density, actual_hist.dtype)

        self.assertEqual(actual_hist, expected_hist)
        self.assertEqual(actual_bin_edges, expected_bin_edges)

    @onlyCPU
    @dtypes(torch.float32, torch.float64)
    def test_histogram(self, device, dtype):
        shapes = (
            (),
            (0,),
            (1,),
            (1, 5),
            (3, 5),
            (1, 5, 1),
            (2, 3, 5))

        for contig, bins_contig, bin_ct, weighted, density, shape in \
                product([True, False], [True, False], range(1, 10), [True, False], [True, False], shapes):
            values = make_tensor(shape, device, dtype, low=-9, high=9, noncontiguous=not contig)
            weights = make_tensor(shape, device, dtype, low=0, high=9, noncontiguous=not contig) if weighted else None

            # Tests passing just the bin_ct
            self._test_histogram_numpy(values, bin_ct, None, weights, density)

            # Tests with caller-specified histogram range
            bin_range = sorted((random.uniform(-9, 9), random.uniform(-9, 9)))
            self._test_histogram_numpy(values, bin_ct, bin_range, weights, density)

            # Tests with range min=max
            bin_range[1] = bin_range[0]
            self._test_histogram_numpy(values, bin_ct, bin_range, weights, density)

            # Tests with caller-specified bin edges
            bin_edges = make_tensor(bin_ct + 1, device, dtype, low=-9, high=9).msort()
            if not bins_contig:
                # Necessary because msort always produces contiguous output
                bin_edges_noncontig = make_tensor(bin_ct + 1, device, dtype, noncontiguous=not bins_contig)
                bin_edges_noncontig.copy_(bin_edges)
                bin_edges = bin_edges_noncontig
            self.assertEqual(bin_edges.is_contiguous(), bins_contig)
            self._test_histogram_numpy(values, bin_edges, None, weights, density)

            # Tests with input tensor in which all elements are equal
            elt = random.uniform(-9, 9)
            values = make_tensor(shape, device, dtype, low=elt, high=elt, noncontiguous=not contig)
            self._test_histogram_numpy(values, bin_ct, bin_range, weights, density)
            self._test_histogram_numpy(values, bin_edges, None, weights, density)

            # Tests with input equal to bin_edges
            weights = make_tensor(bin_ct + 1, device, dtype, low=0, high=9, noncontiguous=not contig) if weighted else None
            self._test_histogram_numpy(bin_edges, bin_edges, None, weights, density)

        # Tests values of default args
        for bin_ct, shape in product(range(1, 10), shapes):
            values = make_tensor(shape, device, dtype, low=-9, high=9)
            (actual_hist, actual_bin_edges) = torch.histogram(values, bin_ct)
            (expected_hist, expected_bin_edges) = torch.histogram(
                values, bin_ct, range=None, weight=None, density=False)
            self.assertEqual(actual_hist, expected_hist)
            self.assertEqual(actual_bin_edges, expected_bin_edges)

    @onlyCPU
    @dtypes(torch.float32, torch.float64)
    def test_histogram_error_handling(self, device, dtype):
        with self.assertRaisesRegex(RuntimeError, '\"histogram_cpu\" not implemented for'):
            values = make_tensor((), device, dtype=torch.int32)
            torch.histogram(values, 1)

        inconsistent_dtype = torch.float32 if dtype != torch.float32 else torch.float64

        with self.assertRaisesRegex(RuntimeError, 'input tensor and bins tensor should have the same dtype'):
            values = make_tensor((), device, dtype=dtype)
            bins = make_tensor((), device, dtype=inconsistent_dtype)
            torch.histogram(values, bins)

        with self.assertRaisesRegex(RuntimeError, 'input tensor and weight tensor should have the same dtype'):
            values = make_tensor((), device, dtype=dtype)
            weight = make_tensor((), device, dtype=inconsistent_dtype)
            torch.histogram(values, 1, weight=weight)

        with self.assertRaisesRegex(RuntimeError, 'input tensor and hist tensor should have the same dtype'):
            values = make_tensor((), device, dtype=dtype)
            hist = make_tensor((), device, dtype=inconsistent_dtype)
            bin_edges = make_tensor((), device, dtype=dtype)
            torch.histogram(values, 1, out=(hist, bin_edges))

        with self.assertRaisesRegex(RuntimeError, 'input tensor and bin_edges tensor should have the same dtype'):
            values = make_tensor((), device, dtype=dtype)
            hist = make_tensor((), device, dtype=dtype)
            bin_edges = make_tensor((), device, dtype=inconsistent_dtype)
            torch.histogram(values, 1, out=(hist, bin_edges))

        with self.assertRaisesRegex(RuntimeError, 'bins tensor should have dimension 1'):
            t = make_tensor((2, 2), device, dtype=dtype)
            torch.histogram(t, t)

        with self.assertRaisesRegex(RuntimeError, 'bins tensor should have at least 1 element'):
            t = make_tensor((0), device, dtype=dtype)
            torch.histogram(t, t)

        with self.assertRaisesRegex(RuntimeError, 'bins must be > 0'):
            values = make_tensor((), device, dtype=dtype)
            torch.histogram(values, -1)

        with self.assertRaisesRegex(RuntimeError, 'input tensor and weight tensor should have the same shape'):
            values = make_tensor((2, 2), device, dtype=dtype)
            weight = make_tensor((1), device, dtype=dtype)
            torch.histogram(values, 1, weight=weight)

        with self.assertRaisesRegex(RuntimeError, 'hist tensor must be contiguous'):
            values = make_tensor((), device, dtype=dtype)
            hist = make_tensor((2), device, dtype=dtype, noncontiguous=True)
            bin_edges = make_tensor((), device, dtype=dtype)
            torch.histogram(values, 2, out=(hist, bin_edges))

        with self.assertRaisesRegex(TypeError, 'received an invalid combination of arguments'):
            values = make_tensor((), device, dtype=dtype)
            bin_edges = make_tensor((), device, dtype=dtype)
            torch.histogram(values, bin_edges, range=(0, 1))

        with self.assertRaisesRegex(RuntimeError, 'min should not exceed max'):
            values = make_tensor((), device, dtype=dtype)
            torch.histogram(values, 2, range=(1, 0))

        with self.assertRaisesRegex(RuntimeError, r'range of \[nan, nan\] is not finite'):
            values = torch.tensor([float("nan")], device=device, dtype=dtype)
            torch.histogram(values, 2)

    # Tests to ensure that reduction functions employing comparison operators are usable when there
    # exists a zero dimension (i.e. when the the tensors are empty) in the tensor. These tests specifically
    # cater to functions where specifying the `dim` parameter is necessary.
    def test_tensor_compare_ops_empty(self, device):
        shape = (2, 0, 4)
        master_input = torch.randn(shape, device=device)
        np_input = np.empty(shape)
        test_functions = [
            ('amax', torch.amax, np.amax),
            ('amin', torch.amin, np.amin),
            ('max', lambda *args, **kwargs: torch.max(*args, **kwargs).values, np.max),
            ('min', lambda *args, **kwargs: torch.min(*args, **kwargs).values, np.min),
            ('median', lambda *args, **kwargs: torch.median(*args, **kwargs).values, np.median),
        ]

        for name, fn, np_function in test_functions:
            # Check if reduction happens along the specified dim with and without keepdim. Check with
            # numpy to maintain compatibility with numpy functions.
            error_msg = f"test function: {name}"
            self.assertEqual(torch.empty((2, 0), device=device), fn(master_input, dim=2), msg=error_msg)
            self.assertEqual(np_function(np_input, axis=2),
                             fn(master_input, dim=2).cpu().numpy(), msg=error_msg, exact_dtype=False)

            self.assertEqual(torch.empty((2, 0), device=device), fn(master_input, dim=-1), msg=error_msg)
            self.assertEqual(np_function(np_input, axis=-1),
                             fn(master_input, dim=-1).cpu().numpy(), msg=error_msg, exact_dtype=False)

            self.assertEqual(torch.empty((2, 0, 1), device=device), fn(master_input, dim=2, keepdim=True),
                             msg=error_msg)
            self.assertEqual(np_function(np_input, axis=2, keepdims=True),
                             fn(master_input, dim=2, keepdim=True).cpu().numpy(), msg=error_msg, exact_dtype=False)

            self.assertEqual(torch.empty((2, 0, 1), device=device), fn(master_input, dim=-1, keepdim=True),
                             msg=error_msg)
            self.assertEqual(np_function(np_input, axis=-1, keepdims=True),
                             fn(master_input, dim=-1, keepdim=True).cpu().numpy(), msg=error_msg, exact_dtype=False)

            # Check if function raises error on specified zero'd dimension as reduction dim.
            self.assertRaisesRegex(IndexError, "Expected reduction dim", lambda: fn(master_input, dim=1))

    # Tests to ensure that reduction of zero-dim tensors (i.e. empty tensors) using comparison operators
    # raises an error if no `dim` parameter is specified. This exists separately from tests in
    # test_tensot_compare_ops_empty because not specifying a `dim` parameter in the former tests does
    # not throw errors. Also, checking the return type of argmax requires supplying a different dtype
    # argument than that for the input tensor. There is also variantion in numpy testing.
    def test_tensor_compare_ops_argmax_argmix_kthvalue_dim_empty(self, device):
        shape = (2, 0, 4)
        master_input = torch.randn(shape, device=device)
        np_input = np.empty(shape)
        test_functions = [
            ('argmax', torch.argmax, {'dtype': torch.int64}, np.argmax),
            ('argmin', torch.argmin, {'dtype': torch.int64}, np.argmin),
            ('kthvalue', lambda *args, k=1, **kwargs: torch.kthvalue(*args, k=1, **kwargs).values,
             {}, lambda *args, k=1, axis=None, **kwargs: np.partition(*args, k, **kwargs).take(k - 1, axis=axis))
        ]

        for name, fn, dtype, np_function in test_functions:
            error_msg = f"test function: {name}"
            self.assertEqual(torch.empty((2, 0), device=device, **dtype), fn(master_input, dim=2), msg=error_msg)
            self.assertEqual(
                np_function(np_input, axis=2), fn(master_input, dim=2).cpu().numpy(), msg=error_msg, exact_dtype=False
            )

            self.assertEqual(torch.empty((2, 0), device=device, **dtype), fn(master_input, dim=-1), msg=error_msg)
            self.assertEqual(
                np_function(np_input, axis=-1), fn(master_input, dim=-1).cpu().numpy(), msg=error_msg, exact_dtype=False
            )

            # keepdim variant does not exist for numpy
            self.assertEqual(torch.empty((2, 0, 1), device=device, **dtype), fn(master_input, dim=2, keepdim=True),
                             msg=error_msg)
            self.assertEqual(torch.empty((2, 0, 1), device=device, **dtype), fn(master_input, dim=-1, keepdim=True),
                             msg=error_msg)

            # Check if function raises error on specified zero'd dimension as reduction dim.
            self.assertRaisesRegex(IndexError, "Expected reduction dim", lambda: fn(master_input, dim=1))
            if name != 'kthvalue':
                self.assertRaisesRegex(IndexError, "Expected reduction dim", lambda: fn(master_input))

    # Tests to ensure that reduction of zero-dim tensors (i.e. empty tensors) using math operators works when a
    # non-zero dim is specified for the reduction and throws an error when the dim specified is 0. Although
    # there is some repetition with test_tensor_compare_ops_optional_dim_empty and test_tensor_compare_ops_empty,
    # these tests are kept separate since tests for math operators also require checking for correctness of the
    # returned data using allclose() or isinf() which does not exists in the former tests.
    @skipIfNoSciPy
    def test_tensor_reduce_ops_empty(self, device):
        from scipy.special import logsumexp
        shape = (2, 0, 4)
        master_input = torch.randn(shape, device=device)
        np_input = np.empty(shape)
        test_functions = [
            ('prod', torch.prod, 1., np.prod),
            ('sum', torch.sum, 0., np.sum),
            ('norm', torch.norm, 0., np.linalg.norm),
            ('mean', torch.mean, nan, np.mean),
            ('var', torch.var, nan, np.var),
            ('std', torch.std, nan, np.std),
            ('logsumexp', torch.logsumexp, -inf, logsumexp),
        ]

        for name, fn, return_value, np_function in test_functions:
            # Check if reduction happens along the specified dimension.
            error_msg = f"test function: {name}"
            self.assertEqual(torch.empty((2, 0), device=device), fn(master_input, dim=2), msg=error_msg)
            self.assertEqual(np_function(np_input, axis=2), fn(master_input, dim=2).cpu().numpy(), msg=error_msg,
                             exact_dtype=False)

            self.assertEqual(torch.empty((2, 0), device=device), fn(master_input, dim=-1), msg=error_msg)
            self.assertEqual(np_function(np_input, axis=-1), fn(master_input, dim=-1).cpu().numpy(), msg=error_msg,
                             exact_dtype=False)

            self.assertEqual(torch.empty((2, 0, 1), device=device), fn(master_input, dim=2, keepdim=True), msg=error_msg)
            self.assertEqual(np_function(np_input, axis=2, keepdims=True), fn(master_input, dim=2, keepdim=True),
                             msg=error_msg, exact_dtype=False)

            self.assertEqual(torch.empty((2, 0, 1), device=device), fn(master_input, dim=-1, keepdim=True), msg=error_msg)
            self.assertEqual(np_function(np_input, axis=-1, keepdims=True), fn(master_input, dim=-1, keepdim=True),
                             msg=error_msg, exact_dtype=False)

            # Check if returned data is correct.
            check_func = (torch.testing.assert_allclose if math.isnan(return_value) or math.isinf(return_value) else
                          self.assertEqual)

            check_func(torch.full((2, 4), return_value, device=device), fn(master_input, dim=1), msg=error_msg)
            check_func(torch.full((2, 4), return_value, device=device), fn(master_input, dim=-2), msg=error_msg)
            check_func(torch.full((2, 1, 4), return_value, device=device), fn(master_input, dim=1, keepdim=True), msg=error_msg)
            check_func(torch.full((2, 1, 4), return_value, device=device), fn(master_input, dim=-2, keepdim=True), msg=error_msg)

            if name != 'logsumexp':
                # The scipy function does not work for reduction the zero dimension
                check_func(np.float32(np_function(np_input, axis=1)), fn(master_input, dim=1).cpu().numpy(), msg=error_msg)
                check_func(np.float32(np_function(np_input, axis=-2)), fn(master_input, dim=-2).cpu().numpy(), msg=error_msg)
                check_func(np.float32(np_function(np_input, axis=1, keepdims=True)),
                           fn(master_input, dim=1, keepdim=True).cpu().numpy(),
                           msg=error_msg)
                check_func(np.float32(np_function(np_input, axis=-2, keepdims=True)),
                           fn(master_input, dim=-2, keepdim=True).cpu().numpy(),
                           msg=error_msg)

                # logsumexp throws a type error when not specifying dim so test separately.
                check_func(torch.full((), return_value, device=device), fn(master_input), msg=error_msg)
            else:
                self.assertRaises(TypeError, lambda: fn(master_input))

    # Tests to ensure that any() and all() functions work with zero-dim tensors. Kept separate from
    # other tests for checking reduction with zero-dim tensors because these tests have significantly
    # different testing behaviour than that used for the former tests.
    def test_reduction_empty_any_all(self, device):
        shape = (2, 0, 4)
        x = torch.randn(shape, device=device)

        for dtype in torch.testing.get_all_dtypes(include_half=True, include_bfloat16=False,
                                                  include_bool=True, include_complex=True):
            # Refer: [all, any uint8 compatibility]
            if dtype == torch.uint8:
                out_dtype = torch.uint8
            else:
                out_dtype = torch.bool  # output of all/any is bool irrespective of input dtype

            xb = x.to(dtype)
            yb = x.to(dtype)
            # any
            self.assertEqual((2, 0), xb.any(2).shape)
            self.assertEqual((2, 0, 1), xb.any(2, keepdim=True).shape)
            self.assertEqual(torch.zeros((2, 4), device=device, dtype=out_dtype), xb.any(1))
            self.assertEqual(torch.zeros((2, 1, 4), device=device, dtype=out_dtype), xb.any(1, keepdim=True))
            self.assertEqual(torch.zeros((), device=device, dtype=out_dtype), xb.any())

            # all
            self.assertEqual((2, 0), xb.all(2).shape)
            self.assertEqual((2, 0, 1), xb.all(2, keepdim=True).shape)
            self.assertEqual(torch.ones((2, 4), device=device, dtype=out_dtype), xb.all(1))
            self.assertEqual(torch.ones((2, 1, 4), device=device, dtype=out_dtype), xb.all(1, keepdim=True))
            self.assertEqual(torch.ones((), device=device, dtype=out_dtype), xb.all())


instantiate_device_type_tests(TestReductions, globals())

if __name__ == '__main__':
    run_tests()<|MERGE_RESOLUTION|>--- conflicted
+++ resolved
@@ -288,11 +288,7 @@
         for args, kwargs in op.generate_args_kwargs(t, dim=0):
             res = op(t, *args, **kwargs)
             ref = op.reference(t, *args, **kwargs)
-<<<<<<< HEAD
-            self.assertEqual(res, ref, exact_device=False)
-=======
             self.assertEqual(res, ref, exact_dtype=False)
->>>>>>> d479226d
 
     @ops(filter(lambda op: op.reference is not None, reduction_op_db),
          allowed_dtypes=get_all_dtypes(include_bfloat16=False))
@@ -307,11 +303,7 @@
                 for args, kwargs in op.generate_args_kwargs(t, dim=dim):
                     res = op(t, *args, dim=dim, keepdim=keepdim, **kwargs)
                     ref = op.reference(t, *args, dim=dim, keepdim=keepdim, **kwargs)
-<<<<<<< HEAD
-                    self.assertEqual(res, ref, exact_device=False)
-=======
                     self.assertEqual(res, ref, exact_dtype=False)
->>>>>>> d479226d
 
     @ops(filter(lambda op: op.reference is not None, reduction_op_db),
          allowed_dtypes=get_all_dtypes(include_bfloat16=False))
@@ -321,11 +313,7 @@
         for args, kwargs in op.generate_args_kwargs(t):
             res = op(t, *args, **kwargs)
             ref = op.reference(t, *args, **kwargs)
-<<<<<<< HEAD
-            self.assertEqual(res, ref, atol=1e-03, rtol=1e-03, exact_device=False)
-=======
             self.assertEqual(res, ref, atol=1e-03, rtol=1e-03, exact_dtype=False)
->>>>>>> d479226d
 
     ###########################################################################
     # TODO: Legacy tests - port to ReductionOpInfo
