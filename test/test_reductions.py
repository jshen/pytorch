import torch
import numpy as np

import math
from typing import Dict, List, Sequence
import random
from functools import partial
from itertools import product, combinations, permutations
import warnings

from torch._six import inf, nan
from torch.testing import (
    integral_types_and, floating_and_complex_types_and, get_all_dtypes)
from torch.testing._internal.common_utils import (
    TestCase, run_tests, skipIfNoSciPy, slowTest, torch_to_numpy_dtype_dict,
    IS_WINDOWS, make_tensor)
from torch.testing._internal.common_device_type import (
    OpDTypes, instantiate_device_type_tests, onlyCPU, dtypes, dtypesIfCUDA, dtypesIfCPU,
    onlyOnCPUAndCUDA, onlyCUDA, largeTensorTest, ops, precisionOverride)
from torch.testing._internal.common_methods_invocations import (
    ReductionOpInfo, reduction_op_db, _generate_reduction_kwargs)

# TODO: replace with make_tensor
def _generate_input(shape, dtype, device, with_extremal):
    if shape == ():
        x = torch.tensor((), dtype=dtype, device=device)
    else:
        if dtype.is_floating_point or dtype.is_complex:
            # work around torch.randn not being implemented for bfloat16
            if dtype == torch.bfloat16:
                x = torch.randn(*shape, device=device) * random.randint(30, 100)
                x = x.to(torch.bfloat16)
            else:
                x = torch.randn(*shape, dtype=dtype, device=device) * random.randint(30, 100)
            x[torch.randn(*shape) > 0.5] = 0
            if with_extremal and dtype.is_floating_point:
                # Use extremal values
                x[torch.randn(*shape) > 0.5] = float('nan')
                x[torch.randn(*shape) > 0.5] = float('inf')
                x[torch.randn(*shape) > 0.5] = float('-inf')
            elif with_extremal and dtype.is_complex:
                x[torch.randn(*shape) > 0.5] = complex('nan')
                x[torch.randn(*shape) > 0.5] = complex('inf')
                x[torch.randn(*shape) > 0.5] = complex('-inf')
        elif dtype == torch.bool:
            x = torch.zeros(shape, dtype=dtype, device=device)
            x[torch.randn(*shape) > 0.5] = True
        else:
            x = torch.randint(15, 100, shape, dtype=dtype, device=device)

    return x

# TODO: replace with make_tensor
def _rand_shape(dim, min_size, max_size):
    shape = []
    for i in range(dim):
        shape.append(random.randint(min_size, max_size))
    return tuple(shape)

def reduced_shape(shape, dim=None, keepdim=False):
    if dim is None:
        return [1] * len(shape) if keepdim else []

    dim = set(dim if isinstance(dim, Sequence) else [dim])

    result = []
    for i, size in enumerate(shape):
        if i not in dim:
            result.append(size)
        elif keepdim:
            result.append(1)

    return result


class TestReductions(TestCase):

    ###########################################################################
    # ReductionOpInfo unit tests
    ###########################################################################

    # TODO(@heitorschueroff) combine cases with keepdim=False and keepdim=True
    # once there's support for a @parametrize decorator.

    @ops(reduction_op_db, allowed_dtypes=[torch.float])
    def test_dim_default(self, device, dtype, op: ReductionOpInfo):
        """Tests that the default behavior is to reduce all dimensions."""
        t = make_tensor((2, 3), device, dtype)
        args, kwargs = next(op.generate_args_kwargs(t))
        self.assertEqual(op(t, *args, **kwargs).ndim, 0)

    @ops(reduction_op_db, allowed_dtypes=[torch.float])
    def test_dim_default_keepdim(self, device, dtype, op: ReductionOpInfo):
        """Tests that the default when keepdim=True is to reduce all dimensions to size 1."""
        t = make_tensor((2, 3), device, dtype)
        args, kwargs = next(op.generate_args_kwargs(t))
        self.assertEqual(op(t, *args, keepdim=True, **kwargs).shape, [1, 1])

    @ops(reduction_op_db, allowed_dtypes=[torch.float])
    def test_dim_none(self, device, dtype, op: ReductionOpInfo):
        """Tests that dim=None reduces all dimensions."""
        t = make_tensor((2, 3), device, dtype)
        args, kwargs = next(op.generate_args_kwargs(t, dim=None))
        self.assertEqual(op(t, *args, dim=None, **kwargs).ndim, 0)

    @ops(reduction_op_db, allowed_dtypes=[torch.float])
    def test_dim_none_keepdim(self, device, dtype, op: ReductionOpInfo):
        """Tests that dim=None, keepdim=True reduces all dimensions to size 1."""
        t = make_tensor((2, 3), device, dtype)
        args, kwargs = next(op.generate_args_kwargs(t, dim=None))
        self.assertEqual(op(t, *args, dim=None, keepdim=True, **kwargs).shape, [1, 1])

    @ops(reduction_op_db, allowed_dtypes=[torch.float])
    def test_dim_single(self, device, dtype, op: ReductionOpInfo):
        """Tests that dim=i reduces dimension i."""
        t = make_tensor((2, 3), device, dtype)
        args, kwargs = next(op.generate_args_kwargs(t, dim=0))
        self.assertEqual(op(t, *args, dim=0, **kwargs).shape, [3])

    @ops(reduction_op_db, allowed_dtypes=[torch.float])
    def test_dim_single_keepdim(self, device, dtype, op: ReductionOpInfo):
        """Tests that dim=i, keepdim=True reduces dimension i to size 1."""
        t = make_tensor((2, 3), device, dtype)
        args, kwargs = next(op.generate_args_kwargs(t, dim=0))
        self.assertEqual(op(t, *args, dim=0, keepdim=True, **kwargs).shape, [1, 3])

    @ops(filter(lambda op: op.supports_multiple_dims, reduction_op_db), allowed_dtypes=[torch.float])
    def test_dim_multi(self, device, dtype, op: ReductionOpInfo):
        """Tests that dim=[i, j, ...] reduces dimensions i, j, ...."""
        t = make_tensor((2, 3, 2), device, dtype)
        args, kwargs = next(op.generate_args_kwargs(t, dim=[0, 2]))
        self.assertEqual(op(t, *args, dim=[0, 2], **kwargs).shape, [3])

    @ops(filter(lambda op: op.supports_multiple_dims, reduction_op_db), allowed_dtypes=[torch.float])
    def test_dim_multi_keepdim(self, device, dtype, op: ReductionOpInfo):
        """Tests that dim=[i, j, ...], keepdim=True reduces dimensions i, j, ... to size 1."""
        t = make_tensor((2, 3, 2), device, dtype)
        args, kwargs = next(op.generate_args_kwargs(t, dim=[0, 2]))
        self.assertEqual(op(t, *args, dim=[0, 2], keepdim=True, **kwargs).shape, [1, 3, 1])

    @ops(filter(lambda op: not op.supports_multiple_dims, reduction_op_db), allowed_dtypes=[torch.float])
    def test_dim_multi_unsupported(self, device, dtype, op: ReductionOpInfo):
        """Tests that ops claiming to not support multi dim actually don't."""
        t = make_tensor((2, 3, 2), device, dtype)
        with self.assertRaises(TypeError):
            args, kwargs = next(op.generate_args_kwargs(t, dim=[0, 2]))
            self.assertEqual(op(t, *args, dim=[0, 2], **kwargs).shape, [3])

    @ops(filter(lambda op: op.supports_multiple_dims, reduction_op_db), allowed_dtypes=[torch.float])
    def test_dim_empty(self, device, dtype, op: ReductionOpInfo):
        """Tests that dim=[] is a noop"""
        t = make_tensor((2, 3), device, dtype)
        args, kwargs = next(op.generate_args_kwargs(t, dim=[]))
        self.assertEqual(op(t, *args, dim=[], **kwargs), t)

    @ops(filter(lambda op: op.supports_multiple_dims, reduction_op_db), allowed_dtypes=[torch.float])
    def test_dim_empty_keepdim(self, device, dtype, op: ReductionOpInfo):
        """Tests that dim=[], keepdim=True is a noop"""
        t = make_tensor((2, 3), device, dtype)
        args, kwargs = next(op.generate_args_kwargs(t, dim=[]))
        self.assertEqual(op(t, *args, dim=[], keepdim=True, **kwargs), t)

    @ops(reduction_op_db, allowed_dtypes=[torch.float])
    def test_dim_offbounds(self, device, dtype, op: ReductionOpInfo):
        """Tests that passing an off-bounds dim throws"""
        t = make_tensor((2, 3), device, dtype)
        args, kwargs = next(op.generate_args_kwargs(t, dim=2))
        with self.assertRaises(IndexError):
            op(t, *args, dim=2, **kwargs)

    @ops(reduction_op_db, allowed_dtypes=[torch.float])
    def test_dim_offbounds_keepdim(self, device, dtype, op: ReductionOpInfo):
        """Tests that passing an off-bounds dim and keepdim=True throws"""
        t = make_tensor((2, 3), device, dtype)
        args, kwargs = next(op.generate_args_kwargs(t, dim=2))
        with self.assertRaises(IndexError):
            op(t, *args, dim=2, keepdim=True, **kwargs)

    @ops(reduction_op_db, allowed_dtypes=[torch.float])
    def test_empty_slice(self, device, dtype, op: ReductionOpInfo):
        """Tests for consistent behavior when reducing over an empty slice."""
        t = make_tensor((0, 2, 3), device, dtype)
        for dim in [0] + [[0, 1]] if op.supports_multiple_dims else []:
            args, kwargs = next(op.generate_args_kwargs(t, dim=dim))
            if op.identity is not None:
                # Reducing along empty slice should return identity
                result = op(t, *args, dim=dim, **kwargs)
                self.assertEqual(result.shape, reduced_shape(t.shape, dim))
                self.assertEqual(result, torch.full_like(result, op.identity))
            elif op.promotes_int_to_float:
                # Reducing along empty slice should return NaN
                result = op(t, *args, dim=dim, **kwargs)
                self.assertEqual(result.shape, reduced_shape(t.shape, dim))
                self.assertEqual(result, torch.full_like(result, torch.nan))
            else:
                # Reducing along empty slice should raise an error
                with self.assertRaises(IndexError):
                    op(t, *args, dim=dim, **kwargs)

    @ops(reduction_op_db, allowed_dtypes=[torch.float])
    def test_non_empty_slice_of_empty_tensor(self, device, dtype, op: ReductionOpInfo):
        """Tests that reducing a nonzero size dimension of an empty tensor is
        allowed and returns an empty tensor with the dimensions reduced
        """
        t = make_tensor((0, 2, 3), device, dtype)
        for dim in [1] + [[1, 2]] if op.supports_multiple_dims else []:
            args, kwargs = next(op.generate_args_kwargs(t, dim=dim))
            result = op(t, *args, dim=dim, **kwargs)
            self.assertEqual(result.shape, reduced_shape(t.shape, dim))

    @ops(reduction_op_db, dtypes=OpDTypes.supported)
    def test_result_dtype(self, device, dtype, op: ReductionOpInfo):
        """Tests that the result has the correct dtype"""
        t = make_tensor((5,), device, dtype)
        args, kwargs = next(op.generate_args_kwargs(t))
        result: torch.Tensor = op(t, *args, **kwargs)
        is_integral = dtype in integral_types_and(torch.bool)
        if op.promotes_int_to_float and is_integral:
            self.assertTrue(torch.is_floating_point(result.dtype))
        elif op.promotes_int_to_int64 and is_integral:
            self.assertEqual(result.dtype, torch.int64)
        else:
            self.assertEqual(result.dtype, op.result_dtype or dtype)

    # TODO(@heitorschueroff) Update these to use the nan_policy kwarg once
    # it is added to reduction operators.

    @ops(filter(lambda op: op.nan_policy == 'propagate', reduction_op_db),
         allowed_dtypes=floating_and_complex_types_and(torch.bfloat16, torch.float16))
    def test_nan_policy_propagate(self, device, dtype, op: ReductionOpInfo):
        """Tests that nan is propagated to the output by default"""
        t = torch.tensor([0, torch.nan, 2])
        args, kwargs = next(op.generate_args_kwargs(t))
        result = op(t, *args, **kwargs)
        self.assertEqual(result, torch.nan)

<<<<<<< HEAD
    # NumPy does not support BFloat16
    @ops(filter(lambda op: op.reference is not None, reduction_op_db),
         allowed_dtypes=get_all_dtypes(include_bfloat16=False))
    def test_ref_scalar_input(self, device, dtype, op: ReductionOpInfo):
        """Tests reducing a scalar input"""
        t = make_tensor([], device, dtype)
        for args, kwargs in op.generate_args_kwargs(t, dim=0):
            res = op(t, *args, **kwargs)
            ref = op.reference(t, *args, **kwargs)
            self.assertEqual(res, ref)

    @ops(filter(lambda op: op.reference is not None, reduction_op_db),
         allowed_dtypes=get_all_dtypes(include_bfloat16=False))
    def test_ref_random_input_small(self, device, dtype, op: ReductionOpInfo):
        """Tests reducing many small tensors for correctness"""
        for ndim in range(1, 5):
            shape = list(torch.randint(1, 5, (ndim,)))
            t = make_tensor(shape, device, dtype)
            for kwargs in _generate_reduction_kwargs(ndim, op.supports_multiple_dims):
                dim = kwargs.pop('dim')
                keepdim = kwargs.pop('keepdim')
                for args, kwargs in op.generate_args_kwargs(t, dim=dim):
                    res = op(t, *args, dim=dim, keepdim=keepdim, **kwargs)
                    ref = op.reference(t, *args, dim=dim, keepdim=keepdim, **kwargs)
                    self.assertEqual(res, ref)

    @ops(filter(lambda op: op.reference is not None, reduction_op_db),
         allowed_dtypes=get_all_dtypes(include_bfloat16=False))
    def test_ref_random_input_large(self, device, dtype, op: ReductionOpInfo):
        """Tests reducing large tensors for accuracy"""
        t = make_tensor([10000000], device, dtype)
        for args, kwargs in op.generate_args_kwargs(t):
            res = op(t, *args, **kwargs)
            ref = op.reference(t, *args, **kwargs)
            self.assertEqual(res, ref, atol=1e-03, rtol=1e-03)

    @ops(reduction_op_db)
    def test_non_contiguous_input(self, device, dtype, op: ReductionOpInfo):
        """Tests reducing along non contiguous dimensions"""
        for ndim in range(1, 4):
            shape = list(torch.randint(1, 5, (ndim,)))
            t = make_tensor(shape, device, dtype, noncontiguous=True)
            for kwargs in _generate_reduction_kwargs(ndim, op.supports_multiple_dims):
                dim = kwargs.pop('dim')
                keepdim = kwargs.pop('keepdim')
                for args, kwargs in op.generate_args_kwargs(t, dim=dim):
                    res = op(t, *args, dim=dim, keepdim=keepdim, **kwargs)
                    ref = op(t.contiguous(), *args, dim=dim, keepdim=keepdim, **kwargs)
                    self.assertEqual(res, ref)
=======
    @ops(filter(lambda op: op.nan_policy == 'omit', reduction_op_db),
         allowed_dtypes=floating_and_complex_types_and(torch.bfloat16, torch.float16))
    def test_nan_policy_omit(self, device, dtype, op: ReductionOpInfo):
        """Tests that NaN values do not affect the result."""
        t = torch.tensor([0, torch.nan, 2])
        args, kwargs = next(op.generate_args_kwargs(t))
        result = op(t, *args, **kwargs)
        self.assertEqual(result, op(t[~t.isnan()], *args, **kwargs))
>>>>>>> b195916d

    ###########################################################################
    # TODO: Legacy tests - port to ReductionOpInfo
    ###########################################################################

    def test_var_unbiased(self, device):
        tensor = torch.randn(100, device=device)
        self.assertEqual(tensor.var(0), tensor.var(0, unbiased=True))
        self.assertEqual(tensor.var(), tensor.var(unbiased=True))
        self.assertEqual(tensor.var(unbiased=False), tensor.var(0, unbiased=False))

        tensor = torch.tensor([1.0, 2.0], device=device)
        self.assertEqual(tensor.var(unbiased=True), 0.5)
        self.assertEqual(tensor.var(unbiased=False), 0.25)

        tensor = torch.tensor([1.0, 2.0, 3.0], device=device)
        self.assertEqual(tensor.var(unbiased=True), 1.0)
        self.assertEqual(tensor.var(unbiased=False), 2.0 / 3.0)

        tensor = torch.randn(100, device=device)
        self.assertEqual(tensor.std(0), tensor.std(0, unbiased=True))
        self.assertEqual(tensor.std(), tensor.std(unbiased=True))
        self.assertEqual(tensor.std(unbiased=False), tensor.std(0, unbiased=False))

    def test_var_stability(self, device):
        tensor = torch.tensor([2281.5, 2281.25], device=device)
        self.assertEqual(tensor.var(dim=0), 0.03125)
        self.assertEqual(tensor.var(), 0.03125)

    def test_sum_dim_reduction_uint8_overflow(self, device):
        example = [[-1, 2, 1], [5, 3, 6]]
        x = torch.tensor(example, dtype=torch.uint8, device=device)
        self.assertEqual(x.sum(dtype=torch.uint8).item(), 16)
        self.assertEqual(x.sum(0, dtype=torch.uint8), torch.tensor([4, 5, 7], dtype=torch.uint8, device=device))
        self.assertEqual(x.sum(1, dtype=torch.uint8), torch.tensor([2, 14], dtype=torch.uint8, device=device))
        y = torch.tensor(example, dtype=torch.uint8, device=device)
        torch.sum(x, 0, out=y)
        self.assertEqual(x.sum(0, dtype=torch.uint8), y)

    def test_dim_reduction_less_than_64(self, device):
        sizes = [1] * 65
        x = torch.randn(sizes, device=device)
        ops = [torch.mean, torch.sum, torch.nansum, torch.std, torch.logsumexp, torch.std, torch.var,
               torch.amin, torch.amax, torch.norm]
        for op in ops:
            with self.assertRaisesRegex(RuntimeError, "only tensors with up to 64 dims are supported"):
                op(x, 64)
            with self.assertRaisesRegex(RuntimeError, "only tensors with up to 64 dims are supported"):
                op(x, -1)

    @skipIfNoSciPy
    def test_logsumexp(self, device):
        from scipy.special import logsumexp
        a = torch.randn(5, 4, device=device)
        a[0, 0] = inf
        a[1, :] = -inf
        actual = a.logsumexp(1)
        expected = logsumexp(a.cpu().numpy(), 1)
        self.assertEqual(expected.shape, actual.shape)
        self.assertEqual(expected, actual)
        # check that out is actually inplace
        b = torch.zeros(5, 2, device=device)
        c = b[:, 0]
        torch.logsumexp(a, 1, out=c)
        self.assertEqual(expected, b[:, 0])

    @onlyCPU
    def test_sum_parallel(self, device):
        # To use parallel branches we'll need to compare on tensors
        # that are relatively large. Even if this is run on a single
        # core machine these tests will still give you signal on
        # the correctness

        def _run_test(size):
            for dim in range(len(size) + 1):
                nv = np.round(np.random.rand(*size))  # 0s and 1s
                tv = torch.from_numpy(nv)
                # Parallelisim is only used if numel is
                # larger than grainsize defined in Parallel.h
                self.assertTrue(tv.numel() > 32768)
                if dim == len(size):
                    nvs = nv.sum()
                    tvs = tv.sum()
                else:
                    nvs = nv.sum(dim)
                    tvs = tv.sum(dim)
                diff = np.abs(nvs - tvs.numpy()).sum()
                self.assertEqual(diff, 0)

        _run_test([2, 3, 3, 3, 3, 2, 2, 3, 2, 3, 2, 3, 3])
        _run_test([4, 4, 4, 4, 4, 4, 4, 4, 4, 4])
        _run_test([1, 32 * 8 * 32 * 8])
        _run_test([1, 32770])

    # TODO: kill map2_ (and similar) uses and update to compare with NumPy
    # only works on CPU since this uses map2_, which is only supported on CPU
    def _testCSelection(self, torchfn, mathfn):
        # Two tensors
        size = (100, 100)
        a = torch.rand(*size)
        b = torch.rand(*size)
        c = torchfn(a, b)
        expected_c = torch.zeros(*size)
        expected_c.map2_(a, b, lambda _, a, b: mathfn(a, b))
        self.assertEqual(expected_c, c, atol=0, rtol=0)

    @onlyCPU
    def test_max_elementwise(self, device):
        self._testCSelection(torch.max, max)

    @onlyCPU
    def test_min_elementwise(self, device):
        self._testCSelection(torch.min, min)

    def test_all_any(self, device):
        def test(size):
            x = torch.ones(*size, device=device).byte()
            self.assertTrue(x.all())
            self.assertTrue(x.any())

            x[3] = 0
            self.assertFalse(x.all())
            self.assertTrue(x.any())

            x.zero_()
            self.assertFalse(x.all())
            self.assertFalse(x.any())

            x.fill_(2)
            self.assertTrue(x.all())
            self.assertTrue(x.any())

            x = torch.ones(*size, device=device).bool()
            self.assertTrue(x.all())
            self.assertTrue(x.any())

            x[3] = False
            self.assertFalse(x.all())
            self.assertTrue(x.any())

        test((10,))
        test((5, 5))

    def test_all_any_with_dim(self, device):
        def test(x):
            r1 = x.prod(dim=0, keepdim=False).byte()
            r2 = x.all(dim=0, keepdim=False)
            self.assertEqual(r1.shape, r2.shape)
            self.assertTrue((r1 == r2).all())

            r3 = x.sum(dim=1, keepdim=True).clamp(0, 1).byte()
            r4 = x.any(dim=1, keepdim=True)
            self.assertEqual(r3.shape, r4.shape)
            self.assertTrue((r3 == r4).all())

        test(torch.tensor([[0, 0, 0],
                           [0, 0, 1],
                           [0, 1, 1],
                           [1, 1, 1]], device=device, dtype=torch.uint8))

    def test_numpy_named_args(self, device):
        x1 = torch.randn(10, device=device)
        x2 = torch.randn(10, device=device)
        res1 = torch.add(input=x1, other=x2)
        res2 = torch.add(x1=x1, x2=x2)
        self.assertEqual(res1, res2)

        x1 = torch.randn(10, 10, 10, device=device)
        res1 = x1.sum(dim=(0, 2), keepdim=True)
        res2 = x1.sum(axis=(0, 2), keepdims=True)
        self.assertEqual(res1, res2)

    # TODO: kill this ane replace with common creation ops
    def _make_tensors(self, shape, val_range=(-100, 100), use_floating=True, use_integral=True,
                      use_complex=False) -> Dict[str, List[torch.Tensor]]:
        float_types = [torch.double,
                       torch.float]
        int_types = [torch.int64,
                     torch.int32,
                     torch.int16]

        complex_types = [torch.complex64,
                         torch.complex128]

        def make_contiguous(shape, dtype) -> torch.Tensor:
            if dtype in float_types:
                val = torch.randn(shape, dtype=dtype)
                val = val * ((val_range[1] - val_range[0]) / (math.pi * 2.0))
                val = val + ((val_range[1] - val_range[0]) / 2.0)
                val = torch.clamp(val, min=val_range[0], max=val_range[1])
                return val
            result = torch.zeros(shape, dtype=dtype)
            result.apply_(lambda x: random.randint(val_range[0], val_range[1]))
            return result

        def make_non_contiguous(shape, dtype) -> torch.Tensor:
            contig = make_contiguous(shape, dtype)
            non_contig = torch.empty(shape + (2, 2), dtype=dtype)[..., 0]
            non_contig = non_contig.select(-1, -1)
            non_contig.copy_(contig)
            self.assertFalse(non_contig.is_contiguous())
            return non_contig

        def make_contiguous_slice(size, dtype) -> torch.Tensor:
            contig = make_contiguous((1, size), dtype)
            non_contig = contig[:1, 1:size - 1]
            self.assertTrue(non_contig.is_contiguous())
            return contig

        types = []
        if use_floating:
            types += float_types
        if use_integral:
            types += int_types
        if use_complex:
            types += complex_types
        tensors: Dict[str, List[torch.Tensor]] = {"cont": [], "noncont": [], "slice": []}
        for dtype in types:
            tensors["cont"].append(make_contiguous(shape, dtype))
            tensors["noncont"].append(make_non_contiguous(shape, dtype))
            tensors["slice"].append(make_contiguous_slice(sum(list(shape)), dtype))

        return tensors

    # TODO: refactor this to use comparators from common_utils
    def _assert_matches_numpy(self, t, n):
        self.assertEqual(n.shape, t.shape)
        if t.dtype == torch.float:
            self.assertEqual(n, t, rtol=1e-03, atol=1e-05, equal_nan=True)
        else:
            self.assertEqual(n, t, equal_nan=True)

    # TODO: update this and tests that use it to use the device argument properly
    def _test_dim_ops(self, pytorch_op, numpy_op,
                      use_floating=True, use_integral=True, use_complex=False):
        def do_one(tensors_dict, dim):
            for category, tensors in tensors_dict.items():
                if category == "slice":
                    dim = 0
                for tensor in tensors:
                    # we have no control over NumPy warnings...
                    with warnings.catch_warnings():
                        warnings.simplefilter("ignore")
                        expected = numpy_op(tensor.cpu().numpy(), dim)
                    actual = pytorch_op(tensor, dim)
                    self._assert_matches_numpy(actual, expected)
                    if torch.cuda.is_available():
                        self._assert_matches_numpy(pytorch_op(tensor.cuda(), dim).cpu(), expected)
        do_one(self._make_tensors((5, 400000), use_floating=use_floating,
                                  use_integral=use_integral, use_complex=use_complex), 1)
        do_one(self._make_tensors((3, 5, 7), use_floating=use_floating,
                                  use_integral=use_integral, use_complex=use_complex), 0)
        do_one(self._make_tensors((3, 5, 7), use_floating=use_floating,
                                  use_integral=use_integral, use_complex=use_complex), 1)
        do_one(self._make_tensors((3, 5, 7), use_floating=use_floating,
                                  use_integral=use_integral, use_complex=use_complex), 2)
        do_one(self._make_tensors((100000, ), use_floating=use_floating,
                                  use_integral=use_integral, use_complex=use_complex), -1)
        do_one(self._make_tensors((50, 50, 50), use_floating=use_floating,
                                  use_integral=use_integral, use_complex=use_complex), 0)
        do_one(self._make_tensors((50, 50, 50), use_floating=use_floating,
                                  use_integral=use_integral, use_complex=use_complex), 1)
        do_one(self._make_tensors((50, 50, 50), use_floating=use_floating,
                                  use_integral=use_integral, use_complex=use_complex), 2)
        do_one(self._make_tensors((50, 50, 50), use_floating=use_floating,
                                  use_integral=use_integral, use_complex=use_complex), (1, 2))
        do_one(self._make_tensors((50, 50, 50), use_floating=use_floating,
                                  use_integral=use_integral, use_complex=use_complex), (1, -1))
        do_one(self._make_tensors((50, 50, 50), use_floating=use_floating,
                                  use_integral=use_integral, use_complex=use_complex), (0, 2))
        do_one(self._make_tensors((50, 50, 50), use_floating=use_floating,
                                  use_integral=use_integral, use_complex=use_complex), (0, 2, 1))

    @slowTest
    @onlyCPU
    def test_sum_dim(self, device):
        self._test_dim_ops(
            lambda t, d: t.sum(d),
            lambda n, d: n.sum(d),
            use_floating=True, use_integral=True, use_complex=True)

    @onlyCPU
    def test_mean_dim(self, device):
        self._test_dim_ops(
            lambda t, d: t.mean(d),
            lambda n, d: n.mean(d),
            use_integral=False,
            use_complex=True)

    @onlyCPU
    def test_std_dim(self, device):
        for unbiased in [False, True]:
            self._test_dim_ops(
                lambda t, d: t.std(d, unbiased=unbiased),
                lambda n, d: n.std(d, ddof=1 if unbiased else 0),
                use_integral=False)

    @onlyCPU
    def test_var_dim(self, device):
        for unbiased in [False, True]:
            self._test_dim_ops(
                lambda t, d: t.var(d, unbiased=unbiased),
                lambda n, d: n.var(d, ddof=1 if unbiased else 0),
                use_integral=False)

    @onlyCPU
    @skipIfNoSciPy
    def test_logsumexp_dim(self, device):
        from scipy.special import logsumexp
        self._test_dim_ops(
            lambda t, d: t.logsumexp(d),
            lambda n, d: logsumexp(n, d),
            use_integral=False)

    # TODO: update this and tests that use it to handle device properly
    def _test_reduce_integer_upcast(self, fn, has_out=True, test_complex=True):
        shape = (3, 4, 5)
        reduced_shape = fn(torch.ones(shape)).shape

        def _test_out(dtype, other_dtype):
            out = torch.ones(reduced_shape, dtype=dtype)
            result = fn(x, out=out)
            self.assertIs(out.dtype, result.dtype)
            self.assertEqual(fn(x.to(dtype)), result, exact_dtype=False)
            result = fn(x, out=out, dtype=dtype)
            self.assertIs(out.dtype, result.dtype)
            self.assertEqual(fn(x.to(dtype)), result, exact_dtype=False)
            # 'out' is favored over dtype, check error
            self.assertRaises(RuntimeError, lambda: fn(x, out=out, dtype=other_dtype))

        for dtype in [dtype for dtype in torch.testing.get_all_math_dtypes('cpu') if dtype != torch.float16]:
            x = torch.ones(shape, dtype=dtype)
            expected_dtype = dtype if dtype.is_floating_point or dtype.is_complex else torch.int64
            self.assertIs(expected_dtype, fn(x).dtype)
            self.assertEqual(fn(x.to(expected_dtype)), fn(x))

            if dtype.is_floating_point:
                other_dtype = torch.float32 if dtype == torch.float64 else torch.float64
            elif dtype.is_complex:
                other_dtype = torch.complex64 if dtype == torch.complex128 else torch.complex128
            else:
                other_dtype = torch.int32 if dtype != torch.int32 else torch.int16
            self.assertIs(other_dtype, fn(x, dtype=other_dtype).dtype)
            self.assertEqual(fn(x.to(other_dtype)), fn(x, dtype=other_dtype), exact_dtype=False)

            # test mixed int/float/complex
            if dtype.is_floating_point:
                mixed_dtypes = [torch.int32, torch.complex64]
            elif dtype.is_complex:
                mixed_dtypes = [torch.int32, torch.float32]
            else:
                mixed_dtypes = [torch.float32, torch.complex64]

            for mixed_dtype in mixed_dtypes:
                self.assertIs(mixed_dtype, fn(x, dtype=mixed_dtype).dtype)
                self.assertEqual(fn(x.to(mixed_dtype)), fn(x, dtype=mixed_dtype), exact_dtype=False)

                if has_out:
                    _test_out(dtype, other_dtype)
                    _test_out(dtype, mixed_dtype)

    @onlyCPU
    def test_sum_integer_upcast(self, device):
        self._test_reduce_integer_upcast(lambda x, **kwargs: torch.sum(x, **kwargs), False)
        self._test_reduce_integer_upcast(lambda x, **kwargs: torch.sum(x, 0, **kwargs))

    @onlyCPU
    def test_prod_integer_upcast(self, device):
        self._test_reduce_integer_upcast(lambda x, **kwargs: torch.prod(x, **kwargs), False)
        self._test_reduce_integer_upcast(lambda x, **kwargs: torch.prod(x, 0, **kwargs))

    @onlyCPU
    def test_cumsum_integer_upcast(self, device):
        self._test_reduce_integer_upcast(lambda x, **kwargs: torch.cumsum(x, 0, **kwargs))

    @onlyCPU
    def test_cumprod_integer_upcast(self, device):
        self._test_reduce_integer_upcast(lambda x, **kwargs: torch.cumprod(x, 0, **kwargs))

    def test_mode(self, device):
        SIZE = 10
        x = torch.arange(1., SIZE * SIZE + 1, device=device).clone().resize_(SIZE, SIZE)
        x[:2] = 1
        x[:, :2] = 1
        x0 = x.clone()

        # Pre-calculated results.
        res1val = torch.ones(SIZE, device=device)
        # The indices are the position of the last appearance of the mode element.
        res1ind = torch.ones(SIZE, device=device, dtype=torch.long)
        res1ind[0] = SIZE - 1
        res1ind[1] = SIZE - 1

        res2val, res2ind = torch.mode(x, keepdim=False)
        self.assertEqual(res1val, res2val, atol=0, rtol=0)
        self.assertEqual(res1ind, res2ind, atol=0, rtol=0)

        # Test use of result tensor
        res2val = torch.tensor((), device=device)
        res2ind = torch.tensor((), device=device, dtype=torch.long)
        torch.mode(x, keepdim=False, out=(res2val, res2ind))
        self.assertEqual(res1val, res2val, atol=0, rtol=0)
        self.assertEqual(res1ind, res2ind, atol=0, rtol=0)

        # Test non-default dim
        res2val, res2ind = torch.mode(x, 0, False)
        self.assertEqual(res1val, res2val, atol=0, rtol=0)
        self.assertEqual(res1ind, res2ind, atol=0, rtol=0)

        # input unchanged
        self.assertEqual(x, x0, atol=0, rtol=0)

    def _test_mode_intervals(self, shape, intervals, device, v=1):
        x = torch.arange(0, shape[0] * shape[1], device=device)
        x[v] = x.numel()
        x = x.resize_(shape)

        # Set the value of each interval to the mode "v"
        for (beg, end) in intervals:
            x[:, beg:end] = v

        values, indices = torch.mode(x, -1, False)

        # Check whether the returned indices correspond to the returned values
        self.assertTrue((x.gather(1, indices.unsqueeze(1)).t() == values).all())
        # Check whether the returned values are the mode
        self.assertTrue((values == v).all().item())

    @onlyCUDA
    def test_mode_large(self, device):
        # i should be less than (d - 2) / 2
        def testset_for_shape(shape, i):
            d = shape[-1]
            # Mode only in the middle.
            self._test_mode_intervals(shape, [(i, d - i)], device)
            # Mode in discontiguous parts of the input.
            self._test_mode_intervals(shape, [(0, i), (i + 1, d - i - 1), (d - i, d)], device)

        # More than one line of (65535) thread blocks
        testset_for_shape((65536, 10), 3)

        # Max slice size (2048)
        testset_for_shape((10, 2048), 10)

        # Naive kernel for big slice sizes (> 2048)
        testset_for_shape((10, 4096), 10)

    @onlyOnCPUAndCUDA
    def test_mode_wrong_dtype(self, device):
        def test_for_dtypes(x_ty, v_ty, i_ty, message):
            x = torch.ones(10, device=device, dtype=x_ty)
            v = torch.ones(10, device=device, dtype=v_ty)
            i = torch.ones(10, device=device, dtype=i_ty)

            with self.assertRaisesRegex(RuntimeError, message):
                torch.mode(x, -1, True, out=(v, i))

        err_msg = "expected scalar type .* but got .* for "
        values_err = err_msg + "values"
        indices_err = err_msg + "indices"

        test_for_dtypes(torch.uint8, torch.int8, torch.long, values_err)
        test_for_dtypes(torch.int8, torch.int16, torch.long, values_err)
        test_for_dtypes(torch.int32, torch.float32, torch.long, values_err)
        test_for_dtypes(torch.float32, torch.float64, torch.long, values_err)

        test_for_dtypes(torch.uint8, torch.uint8, torch.int8, indices_err)
        test_for_dtypes(torch.int8, torch.int8, torch.int16, indices_err)
        test_for_dtypes(torch.int32, torch.int32, torch.float32, indices_err)
        test_for_dtypes(torch.float32, torch.float32, torch.float64, indices_err)

    @onlyCUDA
    def test_mode_wrong_device(self, device):
        # CPU Input Tensor
        x = torch.ones(2)

        with self.assertRaisesRegex(RuntimeError,
                                    "expected device .* but got .* for values"):
            values = torch.tensor([], device=device)
            torch.mode(x, -1, True, out=(values, torch.tensor([], dtype=torch.long)))

        with self.assertRaisesRegex(RuntimeError,
                                    "expected device .* but got .* for indices"):
            indices = torch.tensor([], device=device)
            torch.mode(x, -1, True, out=(torch.tensor([]), indices))

    # TODO: make work on CUDA, too
    @onlyCPU
    def test_accreal_type(self, device) -> None:
        x = torch.ones(2, 3, 4)
        self.assertIsInstance(x.double().sum().item(), float)
        self.assertIsInstance(x.float().sum().item(), float)
        self.assertIsInstance(x.long().sum().item(), int)
        self.assertIsInstance(x.int().sum().item(), int)
        self.assertIsInstance(x.short().sum().item(), int)
        self.assertIsInstance(x.char().sum().item(), int)
        self.assertIsInstance(x.byte().sum().item(), int)

    def test_var_mean_some_dims(self, device):
        sizes = (4, 6, 7, 5, 3)
        dims = len(sizes)

        x = torch.rand(sizes, device=device)
        for num_of_dims in range(2, dims):
            dim_list = list(combinations(list(range(dims)), r=num_of_dims))
            for dim in dim_list:
                for unbiased in [False, True]:
                    for keepdim in [False, True]:
                        var1, mean1 = torch.var_mean(x, dim=dim, unbiased=unbiased, keepdim=keepdim)
                        var2 = x.var(dim=dim, unbiased=unbiased, keepdim=keepdim)
                        mean2 = x.mean(dim=dim, keepdim=keepdim)
                        self.assertEqual(var1, var2)
                        self.assertEqual(mean1, mean2)

    # TODO: this should be a generic opinfo test
    def test_all_any_empty(self, device):
        x = torch.ByteTensor().to(device)
        self.assertTrue(x.all())
        self.assertFalse(x.any())

        x = torch.BoolTensor().to(device)
        self.assertTrue(x.all())
        self.assertFalse(x.any())

    @dtypesIfCUDA(torch.half, torch.bfloat16, torch.float, torch.double)
    @dtypes(torch.half, torch.bfloat16, torch.float, torch.double)
    def test_max_with_inf(self, device, dtype):
        a = torch.tensor([[-inf, -inf, inf, 3], [inf, inf, -inf, -1]], dtype=dtype, device=device)
        self.assertTrue(torch.all(torch.max(a, dim=1).values == inf).item())
        self.assertTrue(torch.all(torch.amax(a, dim=1) == inf).item())
        self.assertTrue(torch.max(a).item() == inf)
        self.assertTrue(torch.amax(a).item() == inf)

    @dtypesIfCUDA(torch.half, torch.bfloat16, torch.float, torch.double)
    @dtypes(torch.half, torch.float, torch.bfloat16, torch.double)
    def test_min_with_inf(self, device, dtype):
        a = torch.tensor([[-inf, -inf, inf, 3], [inf, inf, -inf, -1]], dtype=dtype, device=device)
        self.assertTrue(torch.all(torch.min(a, dim=1).values == (-inf)).item())
        self.assertTrue(torch.all(torch.amin(a, dim=1) == (-inf)).item())
        self.assertTrue(torch.min(a).item() == -inf)
        self.assertTrue(torch.amin(a).item() == -inf)

    def _test_minmax_helper(self, torchfn, reffn, device, dtype, skip_indices=False):
        def create_input(shape, device, dtype):
            if dtype.is_floating_point:
                return torch.randn(*shape, device=device, dtype=dtype)
            else:
                low = 0 if dtype == torch.bool else -1000
                high = 2 if dtype == torch.bool else 1000
                return torch.randint(low, high, shape, device=device, dtype=dtype)
        x = create_input((100, 100), device, dtype)
        self.compare_with_numpy(torchfn, reffn, x)
        # non contiguous
        x = create_input((10, 10, 10), device, dtype)
        x = x[:, 4]
        self.compare_with_numpy(torchfn, reffn, x)

        def get_values(x):
            if isinstance(x, tuple):
                return x[0]
            return x

        # indices
        if not skip_indices:
            size = 5
            x = create_input((size, size), device, dtype)
            inputs = (x, x.t())
            dims = (0, 1)
            for xinp, d in product(inputs, dims):
                self.compare_with_numpy(lambda x: get_values(torchfn(x, d, False)), lambda x: reffn(x, d, keepdims=False), xinp)
                result = torchfn(xinp, d, False)
                if isinstance(result, tuple):
                    v, i = result
                    if d == 1:
                        self.assertEqual(xinp[torch.arange(size), i], v, atol=0, rtol=0)
                    else:
                        self.assertEqual(xinp[i, torch.arange(size)], v, atol=0, rtol=0)
        # nan
        if dtype.is_floating_point:
            for index in (0, 4, 99):
                x = create_input((100,), device, dtype)
                x[index] = nan
                if not skip_indices:
                    result = torchfn(x, 0)
                    v = get_values(result)
                    self.assertEqual(v, nan)
                    if isinstance(result, tuple):
                        i = result[1]
                        self.assertEqual(i, index)
                self.assertEqual(torchfn(x), nan)

    @dtypesIfCPU(torch.float, torch.double, torch.long, torch.bool, torch.half)
    @dtypesIfCUDA(torch.half, torch.float, torch.long, torch.bool)
    @dtypes(torch.half, torch.float, torch.double)
    def test_max(self, device, dtype):
        self._test_minmax_helper(torch.max, np.amax, device, dtype)

    @dtypesIfCPU(torch.float, torch.double, torch.long, torch.bool, torch.half)
    @dtypesIfCUDA(torch.half, torch.float, torch.long, torch.bool)
    @dtypes(torch.half, torch.float, torch.double)
    def test_min(self, device, dtype):
        self._test_minmax_helper(torch.min, np.amin, device, dtype)

    @dtypesIfCPU(torch.half, torch.float, torch.double, torch.int, torch.long, torch.bool)
    @dtypesIfCUDA(torch.half, torch.float, torch.int, torch.long, torch.bool)
    @dtypes(torch.half, torch.float, torch.double)
    def test_amin(self, device, dtype):
        self._test_minmax_helper(torch.amin, np.amin, device, dtype)

    @dtypesIfCPU(torch.half, torch.float, torch.double, torch.int, torch.long, torch.bool)
    @dtypesIfCUDA(torch.half, torch.float, torch.int, torch.long, torch.bool)
    @dtypes(torch.float, torch.double)
    def test_amax(self, device, dtype):
        self._test_minmax_helper(torch.amax, np.amax, device, dtype)

    @onlyOnCPUAndCUDA
    @dtypesIfCPU(torch.float, torch.double)
    @dtypesIfCUDA(torch.half, torch.float, torch.bfloat16)
    def test_aminmax(self, device, dtype):

        def _amin_wrapper(x, dim=None, keepdims=False):
            if dim is None:
                return torch._aminmax(x)[0]
            else:
                return torch._aminmax(x, dim, keepdims)[0]

        def _amax_wrapper(x, dim=None, keepdims=False):
            if dim is None:
                return torch._aminmax(x)[1]
            else:
                return torch._aminmax(x, dim, keepdims)[1]

        self._test_minmax_helper(_amin_wrapper, np.amin, device, dtype)
        self._test_minmax_helper(_amax_wrapper, np.amax, device, dtype)

    # TODO: bincount isn't a classic reduction -- maybe this test suite is
    #   reductions and summary ops?
    def test_bincount(self, device):
        # negative input throws
        with self.assertRaisesRegex(RuntimeError, '1-d non-negative integral'):
            torch.bincount(torch.tensor([1, -1], device=device))
        # n-d input, with n > 1 throws
        with self.assertRaisesRegex(RuntimeError, '1-d non-negative integral'):
            torch.bincount(torch.tensor([[1, 2], [3, 4]], device=device))
        # floating input type throws
        with self.assertRaisesRegex(RuntimeError, 'not implemented'):
            torch.bincount(torch.tensor([1., 0.3], device=device))
        # minlength < 0 throws
        with self.assertRaisesRegex(RuntimeError, 'minlength should be >= 0'):
            torch.bincount(torch.tensor([1, 3], device=device),
                           torch.tensor([.2, .2], device=device),
                           minlength=-1)
        # input and weights dim mismatch
        with self.assertRaisesRegex(RuntimeError, 'same length'):
            torch.bincount(torch.tensor([1, 0], device=device),
                           torch.tensor([1., 0.3, 0.5], device=device))
        # 1-d input with no elements and default minlength
        self.assertEqual(torch.bincount(torch.tensor([], device=device, dtype=torch.long)),
                         torch.zeros(0, dtype=torch.long, device=device))
        # 1-d input with no elements and specified minlength
        self.assertEqual(torch.bincount(torch.tensor([], device=device, dtype=torch.long), minlength=10),
                         torch.zeros(10, dtype=torch.long, device=device))

        # test tensor method without weights
        long_counts = torch.tensor(
            [0, 3, 2, 1, 3], dtype=torch.uint8, device=device).bincount()
        self.assertEqual(
            torch.tensor([1, 1, 1, 2], dtype=torch.int64, device=device),
            long_counts)
        # test minlength functionality
        int_counts = torch.bincount(
            torch.tensor([1, 1, 1, 1], device=device), minlength=5)
        self.assertEqual(
            torch.tensor([0, 4, 0, 0, 0], dtype=torch.int64, device=device),
            int_counts)
        # test weights
        byte_counts = torch.bincount(
            torch.tensor([0, 1, 1, 1, 4], device=device),
            torch.tensor([.1, .2, .3, .4, .5], device=device))
        self.assertEqual(
            torch.tensor([0.1, 0.9, 0, 0, 0.5], device=device), byte_counts)
        byte_counts = torch.bincount(
            torch.tensor([0, 1, 1, 1, 4], device=device),
            torch.tensor([1, 2, 3, 4, 5], dtype=torch.int8, device=device))
        self.assertEqual(
            torch.tensor([1, 9, 0, 0, 5], device=device, dtype=torch.float64), byte_counts)
        # test non-contiguous inputs and weights
        inputs = torch.tensor([[0, 0], [3, 1], [2, 1], [1, 1], [3, 4]], device=device)
        weights = torch.tensor([[.1, 1], [.2, 2], [.3, 3], [.4, 4], [.5, 5]], device=device)
        for i in [0, 1]:
            assert not inputs[:, i].is_contiguous(), "Inputs are supposed to be non-contiguous"
            assert not weights[:, i].is_contiguous(), "Weights are supposed to be non-contiguous"
        # inputs are non-contiguous but weights are contiguous
        self.assertEqual(inputs[:, 0].bincount(), torch.tensor([1, 1, 1, 2]))
        # inputs and weights are non-contiguous
        self.assertEqual(
            inputs[:, 1].bincount(weights[:, 1]),
            torch.tensor([1, 9, 0, 0, 5], dtype=torch.float32))
        # weights are non-contiguous but inputs are contiguous
        self.assertEqual(inputs[:, 1].contiguous().bincount(weights[:, 1]),
                         torch.tensor([1, 9, 0, 0, 5], dtype=torch.float32))

        # test bincount on non-contiguous slices
        all0s = torch.zeros((32, 2), dtype=torch.int64, device=device)
        self.assertEqual(all0s[:, 0].bincount(), torch.tensor([32]))

        all1s = torch.ones((32, 2), dtype=torch.int64, device=device)
        self.assertEqual(all1s[:, 0].bincount(), torch.tensor([0, 32]))

        # test large number of bins - global memory use
        big_exp = torch.zeros(10000000, device=device)
        big_exp[-1] = 50.0
        big_w = torch.tensor([.5] * 100, device=device)
        big_out = torch.tensor([9999999] * 100, device=device).bincount(big_w)
        self.assertEqual(big_exp, big_out)
        # test large input size
        big_exp = torch.zeros(2, device=device, dtype=torch.int64)
        big_exp[1] = 1000000
        big_out = torch.ones(1000000, dtype=torch.int8, device=device).bincount()
        self.assertEqual(big_exp, big_out)

    # TODO: how many var stability tests are there?
    def test_var_stability2(self, device):
        tensor = torch.FloatTensor([2281.5, 2281.25]).to(device)

        # Stability for inner dim
        self.assertEqual(tensor.var(0), 0.03125)

        # General stability
        self.assertEqual(tensor.var(), 0.03125)

        # Stability for outer dimensions
        tensor = tensor.unsqueeze(1)
        self.assertEqual(tensor.var(0), 0.03125)

    @onlyCPU
    @dtypes(torch.bool, torch.double)
    def test_sum_all(self, device, dtype) -> None:
        def check_sum_all(tensor: torch.Tensor) -> None:
            pylist = tensor.reshape(-1).tolist()
            self.assertEqual(tensor.sum(), sum(pylist))

        if dtype != torch.bool:
            check_sum_all(torch.tensor([1, 2, 3, 4, 5], dtype=dtype, device=device))
            check_sum_all(torch.randn(200000, dtype=dtype, device=device))
            check_sum_all(torch.randn(2000, 2, dtype=dtype, device=device)[:, 0])
        else:
            check_sum_all(torch.tensor([True, False, True], dtype=torch.bool, device=device))

    def _test_memory_format_transformations(self, device, input_generator_fn, transformation_fn,
                                            memory_format, compare_data=True, default_is_preserve=False):

        assert(memory_format == torch.channels_last or memory_format == torch.channels_last_3d)

        # xc is a channels last tensor
        xc = input_generator_fn(device)
        # xc is not memory dense, but looks like channels last
        if memory_format == torch.channels_last:
            xc = xc[..., ::2, ::2]
        else:
            xc = xc[..., ::2, ::2, ::2]

        clone = transformation_fn(xc, memory_format=torch.preserve_format)
        self.assertFalse(clone.is_contiguous())
        self.assertTrue(clone.is_contiguous(memory_format=memory_format))
        self.assertFalse(xc.is_contiguous())
        self.assertFalse(xc.is_contiguous(memory_format=memory_format))
        if compare_data:
            self.assertEqual(xc, clone.to(xc))

        xc = input_generator_fn(device)
        clone = transformation_fn(xc, memory_format=torch.contiguous_format)
        self.assertTrue(clone.is_contiguous())
        self.assertFalse(clone.is_contiguous(memory_format=memory_format))
        if compare_data:
            self.assertEqual(xc, clone.to(xc))

        xc = input_generator_fn(device)
        clone = transformation_fn(xc)

        if default_is_preserve:
            self.assertFalse(clone.is_contiguous())
            self.assertTrue(clone.is_contiguous(memory_format=memory_format))
        else:
            self.assertTrue(clone.is_contiguous())
            self.assertFalse(clone.is_contiguous(memory_format=memory_format))
        if compare_data:
            self.assertEqual(xc, clone.to(xc))

        x = torch.randn((3, 4, 5, 6, 7, 8, 9), device=device)
        for _ in range(10):
            permutation = list(range(len(x.shape)))
            random.shuffle(permutation)
            x = x.permute(permutation)
            self.assertEqual(x.stride(), transformation_fn(x, memory_format=torch.preserve_format).stride())

    @onlyCPU
    @dtypes(torch.double)
    def test_sum_out(self, device, dtype: torch.dtype) -> None:
        x = torch.rand(100, 100, dtype=dtype, device=device)
        res1 = torch.sum(x, 1)
        res2 = torch.tensor((), dtype=dtype, device=device)
        torch.sum(x, 1, out=res2)
        self.assertEqual(res1, res2)
        x = torch.rand(100, 100, 100, dtype=dtype, device=device)
        res1 = x.sum(2).sum(1)
        res2 = torch.tensor((), dtype=dtype, device=device)
        torch.sum(x, (2, 1), out=res2)
        self.assertEqual(res1, res2)

    @onlyCUDA
    @dtypes(torch.float16, torch.float32)
    def test_prod_gpu(self, device, dtype):
        x = torch.tensor([2, 3, 6, 9, 8], dtype=dtype, device=device)

        # Check all combinations: fp16 input - fp16 output, fp16 input - fp32
        # output, fp32 input - fp16 output, fp32 input - fp32 output
        for dtype_output in [torch.float16, torch.float32]:
            result_expected = torch.tensor(2592, dtype=dtype_output, device=device)
            output = torch.prod(x, dtype=dtype_output)
            self.assertEqual(output, result_expected)

            output = x.prod(dtype=dtype_output)
            self.assertEqual(output, result_expected)

    @onlyCPU
    @dtypes(torch.float)
    def test_prod(self, device, dtype):
        x = torch.rand(100, 100, dtype=dtype, device=device)
        res1 = torch.prod(x, 1)
        res2 = torch.tensor((), dtype=dtype, device=device)
        torch.prod(x, 1, out=res2)
        self.assertEqual(res1, res2)

    def test_prod_bool(self, device):
        vals = [[True, True], [True, False], [False, False], []]
        for val in vals:
            result = torch.prod(torch.tensor(val, device=device), dtype=torch.bool).item()
            expect = np.prod(np.array(val), dtype=np.bool)
            self.assertEqual(result, expect)

            result = torch.prod(torch.tensor(val, device=device)).item()
            expect = np.prod(np.array(val))
            self.assertEqual(result, expect)

    @onlyCPU
    def test_max_mixed_devices(self, device):
        a = torch.randn(10, device=device)
        if torch.cuda.is_available():
            values = torch.randn(10).cuda()
            indices = torch.cuda.LongTensor()
            self.assertRaises(RuntimeError,
                              lambda: torch.max(a, 0, out=(values, indices)))
            self.assertRaises(RuntimeError,
                              lambda: torch.amax(a, 0, out=values))

    @onlyCPU
    def test_min_mixed_devices(self, device):
        a = torch.randn(10, device=device)
        if torch.cuda.is_available():
            values = torch.randn(10).cuda()
            indices = torch.cuda.LongTensor()
            self.assertRaises(RuntimeError,
                              lambda: torch.min(a, 0, out=(values, indices)))
            self.assertRaises(RuntimeError,
                              lambda: torch.amin(a, 0, out=values))

    # TODO: consider refactoring with bincount test
    def test_bucketization(self, device):
        values_1d = torch.tensor([1, 2, 3, 4, 5, 6, 7, 8, 9], device=device)
        values_3d = torch.tensor([[[1, 3, 5], [2, 4, 6]], [[1, 2, 3], [4, 5, 6]]], device=device)

        # regular case 3d boundary and 3d input value
        boundaries = torch.tensor([[[1, 2, 3, 4], [3, 4, 5, 6]], [[1, 3, 5, 7], [2, 4, 6, 8]]], device=device)
        expected_result = torch.tensor([[[0, 2, 4], [0, 1, 3]], [[0, 1, 1], [1, 2, 2]]], device=device)
        output = torch.empty(2, 2, 3, device=device, dtype=torch.int64)
        self.assertEqual(torch.searchsorted(boundaries, values_3d), expected_result)
        self.assertEqual(torch.searchsorted(boundaries, values_3d, out=output), expected_result)
        expected_result = torch.tensor([[[1, 3, 4], [0, 2, 4]], [[1, 1, 2], [2, 2, 3]]], device=device)
        self.assertEqual(torch.searchsorted(boundaries, values_3d, right=True), expected_result)
        self.assertEqual(torch.searchsorted(boundaries, values_3d, right=True, out=output), expected_result)

        # simple 1d boundary and 3d input value
        boundaries = torch.tensor([1, 2, 3, 4, 5, 6], device=device)
        expected_result = torch.tensor([[[0, 2, 4], [1, 3, 5]], [[0, 1, 2], [3, 4, 5]]], device=device)
        output = torch.empty(2, 2, 3, device=device, dtype=torch.int64)
        self.assertEqual(torch.searchsorted(boundaries, values_3d), expected_result)
        self.assertEqual(torch.bucketize(values_3d, boundaries), expected_result)
        self.assertEqual(torch.bucketize(values_3d, boundaries, out=output), expected_result)
        expected_result = torch.tensor([[[1, 3, 5], [2, 4, 6]], [[1, 2, 3], [4, 5, 6]]], device=device)
        self.assertEqual(torch.searchsorted(boundaries, values_3d, right=True), expected_result)
        self.assertEqual(torch.bucketize(values_3d, boundaries, right=True), expected_result)
        self.assertEqual(torch.bucketize(values_3d, boundaries, out=output, right=True), expected_result)

        # simple float 1d boundary and 1d input with output int32 type
        values_1d_float = values_1d.to(torch.float32)
        boundaries = torch.tensor([0.9, 1, 2, 2, 3, 3, 4, 4.1, 9, 9], device=device, dtype=torch.float32)
        expected_result = torch.tensor([1, 2, 4, 6, 8, 8, 8, 8, 8], device=device, dtype=torch.int32)
        self.assertEqual(torch.searchsorted(boundaries, values_1d_float, out_int32=True), expected_result)
        self.assertEqual(torch.bucketize(values_1d_float, boundaries, out_int32=True), expected_result)

        # multiple dimension input with 0 elements
        boundaries = torch.tensor([1, 2, 3, 4, 5, 6], device=device, dtype=torch.int64)
        values_0_el = torch.tensor([[[]]], device=device, dtype=torch.int64)
        expected_result = values_0_el.to(torch.int64)
        self.assertEqual(torch.searchsorted(boundaries, values_0_el), expected_result)
        self.assertEqual(torch.bucketize(values_0_el, boundaries), expected_result)

        # nan input
        values_nan = torch.tensor([1.0, float('nan'), 2.0, float('nan')], device=device, dtype=torch.float64)
        boundaries = torch.tensor([0.0, 1.0, 2.0, 3.0], device=device, dtype=torch.float64)
        expected_result = torch.tensor([1, 4, 2, 4], device=device)
        self.assertEqual(torch.searchsorted(boundaries, values_nan), expected_result)
        expected_result = torch.tensor([2, 4, 3, 4], device=device)
        self.assertEqual(torch.searchsorted(boundaries, values_nan, right=True), expected_result)

        # type promotion and non contiguous tensors
        values_3d_permute = values_3d.permute(2, 1, 0).to(torch.int32)
        boundaries_permute = values_3d.permute(2, 1, 0).to(torch.float64)
        expected_result = torch.tensor([[[0, 0], [0, 1]], [[2, 0], [0, 1]], [[2, 0], [0, 0]]], device=device)
        if self.device_type != 'xla':
            self.assertWarnsRegex(
                UserWarning, "tensor is non-contiguous",
                lambda: self.assertEqual(torch.searchsorted(boundaries_permute, values_3d_permute), expected_result))
        else:
            # All tensors in XLA is contiguous even doing permute, no warning msg will be generate in XLA
            self.assertEqual(torch.searchsorted(boundaries_permute, values_3d_permute), expected_result)

        # scalar type
        boundaries = torch.tensor([1.5, 2.5, 3.5], device=device)
        expected_result = torch.tensor(1, device=device)
        self.assertEqual(torch.searchsorted(boundaries, 2), expected_result)
        self.assertEqual(torch.bucketize(torch.tensor(2, device=device), boundaries), expected_result)
        expected_result = torch.tensor(3, device=device)
        scalar_tensor_nan = torch.tensor(float('nan'), device=device)
        self.assertEqual(torch.searchsorted(boundaries, scalar_tensor_nan), expected_result)
        self.assertEqual(torch.bucketize(float('nan'), boundaries, right=True), expected_result)

        # invalid input dimensions
        boundaries = torch.tensor([[1, 2, 3], [4, 5, 6]], device=device)
        with self.assertRaisesRegex(
                RuntimeError, "first N-1 dimensions of boundaries tensor and input value tensor must match"):
            torch.searchsorted(boundaries, values_3d)
        with self.assertRaisesRegex(
                RuntimeError, "boundaries tensor must be 1 dimension"):
            torch.bucketize(values_3d, boundaries)
        with self.assertRaisesRegex(
                RuntimeError, "only when boundaries tensor dimension is 1"):
            torch.searchsorted(boundaries, 1)

        # incompatiable output tensor's dtype
        def test_output_dtype(dtype, is_int32):
            output = values_1d.to(dtype)
            with self.assertRaisesRegex(
                    RuntimeError, "output tensor's dtype is wrong"):
                torch.searchsorted(values_1d, values_1d, out=output, out_int32=is_int32)

        test_output_dtype(torch.float32, False)
        test_output_dtype(torch.int32, False)
        test_output_dtype(torch.int64, True)

    @dtypes(*torch.testing.get_all_dtypes(include_bool=False, include_complex=False))
    def test_nansum(self, device, dtype):
        args = product(
            (True, False),  # noncontiguous
            (0, 1, None),   # dim
        )
        zero = torch.zeros((), device=device, dtype=dtype)

        for noncontiguous, dim in args:
            # Randomly scale the values
            scale = random.randint(10, 100)
            x = make_tensor((17, 17), device=device, dtype=dtype,
                            low=-scale, high=scale, noncontiguous=noncontiguous)

            if dtype.is_floating_point:
                nan_mask = x < 0.2 * scale
                x_nonan = torch.where(nan_mask, zero, x)
                x[nan_mask] = np.nan
            else:
                x_nonan = x

            dim_kwargs = {} if dim is None else {"dim": dim}
            expect = torch.sum(x_nonan, **dim_kwargs)
            actual = torch.nansum(x, **dim_kwargs)
            self.assertEqual(expect, actual)

    def _test_reduction_function_with_numpy(self, torch_func, np_func, device, dtype,
                                            with_extremal=False, atol=None, rtol=None,
                                            exact_dtype=True, with_keepdim=False):
        # Test 0-d to 3-d tensors.
        for ndims in range(0, 4):
            shape = _rand_shape(ndims, min_size=5, max_size=10)
            for n in range(ndims + 1):
                for c in combinations(list(range(ndims)), n):
                    for count_dim in permutations(c):
                        # Generate Input.
                        x = _generate_input(shape, dtype, device, with_extremal)

                        if count_dim == ():
                            # Default `dims=None` case
                            self.compare_with_numpy(torch_func, np_func, x, device=None, dtype=None,
                                                    atol=atol, rtol=rtol, exact_dtype=exact_dtype)
                        else:
                            # With `dims: tuple of ints` case
                            if with_keepdim:
                                torch_func_partial = partial(torch_func, keepdim=True, dim=count_dim)
                                np_func_partial = partial(np_func, keepdims=True, axis=count_dim)
                            else:
                                torch_func_partial = partial(torch_func, dim=count_dim)
                                np_func_partial = partial(np_func, axis=count_dim)
                            self.compare_with_numpy(torch_func_partial, np_func_partial, x, device=None, dtype=None,
                                                    atol=atol, rtol=rtol, exact_dtype=exact_dtype)

    @dtypes(*(torch.testing.get_all_int_dtypes() + torch.testing.get_all_fp_dtypes(include_bfloat16=False) +
              torch.testing.get_all_complex_dtypes()))
    def test_count_nonzero(self, device, dtype):
        self._test_reduction_function_with_numpy(torch.count_nonzero, np.count_nonzero, device, dtype)
        self._test_reduction_function_with_numpy(torch.count_nonzero, np.count_nonzero, device, dtype, True)

    def _test_sum_reduction_vs_numpy(self, torch_fn, np_fn, device, dtype, with_keepdim=False, with_extremal=False):
        def is_integral(dtype):
            return dtype in torch.testing.get_all_int_dtypes()

        # On Windows CI, the current version of `numpy` promotes all lower integers
        # dtypes to int32 while `torch` promotes them to int64. Hence we skip on checking
        # the exact dtype.
        # Reference : https://dr.pytorch.org/api/view-log-full?build_id=122051580
        # PR : https://github.com/pytorch/pytorch/pull/38628#issuecomment-655905370
        exact_dtype = False if (IS_WINDOWS and is_integral(dtype)) else True

        if dtype == torch.uint8:
            with self.assertRaises(TypeError):
                self._test_reduction_function_with_numpy(torch_fn, np_fn, device, dtype, with_extremal=with_extremal)
        else:
            # TODO: Investigate why the output is not close to numpy.
            if dtype == torch.float16:
                atol = 0.4
                rtol = 1e-2
            elif dtype == torch.float32:
                atol = 7e-05
                rtol = 3e-06
            else:
                # Default values
                atol = None
                rtol = None
            self._test_reduction_function_with_numpy(torch_fn, np_fn, device, dtype,
                                                     atol=atol, rtol=rtol, exact_dtype=exact_dtype,
                                                     with_keepdim=with_keepdim, with_extremal=with_extremal)

    @onlyOnCPUAndCUDA
    @dtypes(*(torch.testing.get_all_int_dtypes() + torch.testing.get_all_fp_dtypes(include_bfloat16=False)))
    def test_sum_vs_numpy(self, device, dtype):
        self._test_sum_reduction_vs_numpy(torch.sum, np.sum, device, dtype)
        self._test_sum_reduction_vs_numpy(torch.sum, np.sum, device, dtype, with_extremal=True)
        self._test_sum_reduction_vs_numpy(torch.sum, np.sum, device, dtype, with_keepdim=True)

    @onlyOnCPUAndCUDA
    @dtypes(*(torch.testing.get_all_int_dtypes() + torch.testing.get_all_fp_dtypes(include_bfloat16=False)))
    def test_nansum_vs_numpy(self, device, dtype):
        self._test_sum_reduction_vs_numpy(torch.nansum, np.nansum, device, dtype)
        self._test_sum_reduction_vs_numpy(torch.nansum, np.nansum, device, dtype, with_extremal=True)
        self._test_sum_reduction_vs_numpy(torch.nansum, np.nansum, device, dtype, with_keepdim=True)

    @dtypes(*(torch.testing.get_all_complex_dtypes()))
    def test_nansum_complex(self, device, dtype):
        x = torch.randn((3, 3, 3), device=device, dtype=dtype)
        with self.assertRaisesRegex(RuntimeError, "nansum does not support complex inputs"):
            torch.nansum(x)

    def test_nansum_out_dtype(self, device):
        dtypes = list(torch.testing.get_all_int_dtypes() + torch.testing.get_all_fp_dtypes(include_bfloat16=False))
        for inp_dtype, out_dtype in combinations(dtypes, 2):
            shape = _rand_shape(random.randint(2, 5), min_size=5, max_size=10)
            x = _generate_input(shape, inp_dtype, device, with_extremal=False)
            torch_fn = partial(torch.nansum, dtype=out_dtype)
            np_out_dtype = torch_to_numpy_dtype_dict[out_dtype]
            np_fn = partial(np.nansum, dtype=np_out_dtype)
            self.compare_with_numpy(torch_fn, np_fn, x, device=None, dtype=None)

    @dtypes(*(torch.testing.get_all_int_dtypes() + torch.testing.get_all_fp_dtypes(include_bfloat16=False)))
    def test_argminmax_multiple(self, device, dtype):
        # Case: All Ones
        t = torch.ones(3, 3, device=device, dtype=dtype)
        self.compare_with_numpy(torch.argmax, np.argmax, t)
        self.compare_with_numpy(torch.argmin, np.argmin, t)

        # Case: With single `nan` present.
        if dtype in torch.testing.get_all_fp_dtypes():
            t[2, 2] = float('nan')
            self.compare_with_numpy(torch.argmax, np.argmax, t)
            self.compare_with_numpy(torch.argmin, np.argmin, t)

        # Case: Randomly Generated Tensors
        for ndims in range(1, 5):
            shape = _rand_shape(ndims, min_size=5, max_size=10)
            for with_extremal in [False, True]:
                for contiguous in [False, True]:
                    # Generate Input.
                    x = _generate_input(shape, dtype, device, with_extremal)

                    if dtype == torch.half:
                        max_val = torch.max(x.to(torch.float))
                        min_val = torch.min(x.to(torch.float))
                    else:
                        max_val = torch.max(x)
                        min_val = torch.min(x)

                    mask = torch.randn(x.shape) > 0.5
                    x[mask] = torch.tensor(max_val + 1, dtype=dtype)

                    mask = torch.randn(x.shape) > 0.5
                    x[mask] = torch.tensor(min_val - 1, dtype=dtype)

                    if not contiguous:
                        x = x.T

                    self.compare_with_numpy(torch.argmax, np.argmax, x, device=None, dtype=None)
                    self.compare_with_numpy(torch.argmin, np.argmin, x, device=None, dtype=None)

                    # Verify indices returned by max and min.
                    if dtype != torch.half:
                        rand_dim = random.randint(0, ndims - 1)
                        self.compare_with_numpy(lambda x: torch.max(x, dim=rand_dim)[1],
                                                lambda x: np.argmax(x, axis=rand_dim), x, device=None, dtype=None)
                        self.compare_with_numpy(lambda x: torch.min(x, dim=rand_dim)[1],
                                                lambda x: np.argmin(x, axis=rand_dim), x, device=None, dtype=None)

        def verify_against_numpy(t):
            # Argmax
            torch_fn = partial(torch.argmax, dim=1)
            np_fn = partial(np.argmax, axis=1)
            self.compare_with_numpy(torch_fn, np_fn, t)
            # Non-contiguous input
            self.compare_with_numpy(torch_fn, np_fn, t.T)

            # Verify indices returned by max.
            if dtype != torch.half:
                self.compare_with_numpy(lambda x: torch.max(x, dim=1)[1], np_fn, x, device=None, dtype=None)
                self.compare_with_numpy(lambda x: torch.max(x, dim=1)[1], np_fn, x.T, device=None, dtype=None)

            # Argmin
            torch_fn = partial(torch.argmin, dim=1)
            np_fn = partial(np.argmin, axis=1)
            self.compare_with_numpy(torch_fn, np_fn, t)
            # Non-contiguous input
            self.compare_with_numpy(torch_fn, np_fn, t.T)

            # Verify indices returned by min.
            if dtype != torch.half:
                self.compare_with_numpy(lambda x: torch.min(x, dim=1)[1], np_fn, x, device=None, dtype=None)
                self.compare_with_numpy(lambda x: torch.min(x, dim=1)[1], np_fn, x.T, device=None, dtype=None)

        # Case: Sample from issue: https://github.com/pytorch/pytorch/issues/41998
        t = torch.tensor([[1, 5],
                          [2, 10],
                          [3, 3]], device=device, dtype=dtype)
        verify_against_numpy(t)

        # Case: Sample from issue: https://github.com/pytorch/pytorch/issues/41998
        t = torch.tensor([[1, 5],
                          [2, 10],
                          [0, 0]], device=device, dtype=dtype)
        verify_against_numpy(t)

    @dtypes(*(torch.testing.get_all_dtypes(include_half=True, include_bfloat16=False,
                                           include_bool=True, include_complex=True)))
    def test_all_any_vs_numpy(self, device, dtype):
        # Note [all, any uint8 compatibility]: However for compatibility reason,
        # for `uint8`, they return Tensor of same dtype `uint8`.
        # Reference: https://github.com/pytorch/pytorch/pull/47878#issuecomment-747108561
        exact_dtype = True if dtype != torch.uint8 else False

        def _test_all_any(x):
            self.compare_with_numpy(torch.all, np.all, x)
            self.compare_with_numpy(torch.any, np.any, x)

        def _test_all_any_with_dim(x, dim):
            torch_fn = partial(torch.all, dim=dim)
            np_fn = partial(np.all, axis=dim)
            self.compare_with_numpy(torch_fn, np_fn, x, exact_dtype=exact_dtype)

            torch_fn = partial(torch.any, dim=dim)
            np_fn = partial(np.any, axis=dim)
            self.compare_with_numpy(torch_fn, np_fn, x, exact_dtype=exact_dtype)

        def _test_out_variant(x, dim):
            out = torch.empty_like(x)
            if dtype == torch.bool or dtype == torch.uint8:
                expected = torch.all(x, dim)
                torch.all(x, dim, out=out)
                self.assertEqual(expected, out)

                expected = torch.any(x, dim)
                torch.any(x, dim, out=out)
                self.assertEqual(expected, out)
            else:
                with self.assertRaisesRegex(RuntimeError, "all only supports bool tensor for result, got"):
                    torch.all(x, dim, out=out)

                with self.assertRaisesRegex(RuntimeError, "any only supports bool tensor for result, got"):
                    torch.any(x, dim, out=out)

        def _test_all_any_with_dim_keepdim(x, dim, keepdim):
            torch_fn = partial(torch.all, dim=dim, keepdim=keepdim)
            np_fn = partial(np.all, axis=dim, keepdims=keepdim)
            self.compare_with_numpy(torch_fn, np_fn, x, exact_dtype=exact_dtype)

            torch_fn = partial(torch.any, dim=dim, keepdim=keepdim)
            np_fn = partial(np.any, axis=dim, keepdims=keepdim)
            self.compare_with_numpy(torch_fn, np_fn, x, exact_dtype=exact_dtype)

        def _test_output_dtype(x):
            # This test will fail once the functions return bool output
            # for uint8 input.
            expected_dtype = torch.uint8 if dtype == torch.uint8 else torch.bool
            self.assertEqual(torch.all(x).dtype, expected_dtype)
            self.assertEqual(torch.any(x).dtype, expected_dtype)

            self.assertEqual(torch.all(x, dim=0).dtype, expected_dtype)
            self.assertEqual(torch.any(x, dim=0).dtype, expected_dtype)

        for ndim in range(5):
            shape = _rand_shape(ndim, 1, 5)
            x = _generate_input(shape, dtype, device, with_extremal=False)
            _test_all_any(x)
            _test_all_any(x.T)
            _test_all_any(x[..., ::2])

            x = _generate_input(shape, dtype, device, with_extremal=True)
            _test_all_any(x)
            _test_all_any(x.T)
            _test_all_any(x[..., ::2])

            x = torch.zeros_like(x)
            _test_all_any(x)
            _test_all_any(x.T)
            _test_all_any(x[..., ::2])

            x = torch.ones_like(x)
            _test_all_any(x)
            _test_all_any(x.T)
            _test_all_any(x[..., ::2])
            _test_output_dtype(x)
            for dim in range(ndim):
                x = _generate_input(shape, dtype, device, with_extremal=False)
                _test_all_any_with_dim(x, dim)
                _test_all_any_with_dim(x.T, dim)
                _test_all_any_with_dim(x[..., ::2], dim)
                _test_out_variant(x, dim)
                _test_all_any_with_dim_keepdim(x, dim, keepdim=True)
                _test_all_any_with_dim_keepdim(x, dim, keepdim=False)

                x = _generate_input(shape, dtype, device, with_extremal=True)
                _test_all_any_with_dim(x, dim)
                _test_all_any_with_dim(x.T, dim)
                _test_all_any_with_dim(x[..., ::2], dim)
                _test_out_variant(x, dim)
                _test_all_any_with_dim_keepdim(x, dim, keepdim=True)
                _test_all_any_with_dim_keepdim(x, dim, keepdim=False)

                x = torch.zeros_like(x)
                _test_all_any_with_dim(x, dim)
                _test_all_any_with_dim(x.T, dim)
                _test_all_any_with_dim(x[..., ::2], dim)
                _test_out_variant(x, dim)
                _test_all_any_with_dim_keepdim(x, dim, keepdim=True)
                _test_all_any_with_dim_keepdim(x, dim, keepdim=False)

                x = torch.ones_like(x)
                _test_all_any_with_dim(x, dim)
                _test_all_any_with_dim(x.T, dim)
                _test_all_any_with_dim(x[..., ::2], dim)
                _test_out_variant(x, dim)
                _test_all_any_with_dim_keepdim(x, dim, keepdim=True)
                _test_all_any_with_dim_keepdim(x, dim, keepdim=False)

    # TODO: part of this test covers torch.norm, with should be covered by test_linalg
    @onlyOnCPUAndCUDA
    def test_repeated_dim(self, device):
        ops = [torch.mean, torch.sum, torch.nansum, torch.std, torch.logsumexp, torch.std, torch.var,
               torch.amin, torch.amax, torch.norm]
        x = torch.randn(3, 3, 3, 3, device=device)

        error_msg = r'appears multiple times in the list of dims'
        norm_error_msg = r'Expected dims to be different, got'
        for op in ops:
            for dim in [(0, 0), (0, -4)]:
                e_msg = norm_error_msg if op == torch.norm else error_msg
                with self.assertRaisesRegex(RuntimeError, e_msg):
                    op(x, dim=dim)

    # TODO: update this test to comapre against NumPy
    @onlyCUDA
    def test_var(self, device):
        cpu_tensor = torch.randn(2, 3, 3)
        device_tensor = cpu_tensor.to(device)
        self.assertEqual(device_tensor.var(), cpu_tensor.var())
        self.assertEqual(device_tensor.var(1), cpu_tensor.var(1))
        self.assertEqual(device_tensor.var(2), cpu_tensor.var(2))
        self.assertEqual(device_tensor.std(), cpu_tensor.std())
        self.assertEqual(device_tensor.std(1), cpu_tensor.std(1))
        self.assertEqual(device_tensor.var(2), cpu_tensor.var(2))

        cpu_tensor = torch.randn(100)
        device_tensor = cpu_tensor.to(device)
        self.assertEqual(device_tensor.var(), cpu_tensor.var())

    # TODO: update this test to compare against NumPy
    @onlyCUDA
    def test_var_large_input(self, device):
        # Large, not-nice input
        cpu_tensor = torch.randn(2 * 32 * 1024 + 1, 2, 67)
        device_tensor = cpu_tensor.to(device)

        self.assertEqual(cpu_tensor.var(2), device_tensor.var(2))

    # TODO: update this to compare against NumPy instead of CPU
    @onlyCUDA
    @dtypes(torch.double)
    def test_sum_noncontig(self, device, dtype):
        x = torch.randn(1, 75, 57, 20, dtype=dtype, device=device).permute(0, 3, 1, 2)
        y = x.cpu()
        self.assertEqual(x.sum().cpu(), y.sum())
        self.assertEqual(x.sum(dim=(-1, -2)).cpu(), y.sum(dim=(-1, -2)))
        self.assertEqual(x.sum(dim=(1, 3)).cpu(), y.sum(dim=(1, 3)))

    # TODO: update this to compare against NumPy instead of CPU
    @onlyCUDA
    def test_min_max_nan(self, device):
        tests = [(lambda x: x.min(), 'min'),
                 (lambda x: x.max(), 'max'),
                 (lambda x: x.amin(), 'amin'),
                 (lambda x: x.amax(), 'amax'),
                 (lambda x: x.min(0).values, 'min_dim'),
                 (lambda x: x.max(0).values, 'max_dim'),
                 (lambda x: x.amin(0), 'amin_dim'),
                 (lambda x: x.amax(0), 'amax_dim')]
        for f, name in tests:
            a = torch.arange(25.0).view(5, 5)
            a[2, 2] = nan
            actual = f(a.to(device)).cpu()
            expected = f(a).cpu()
            self.assertEqual(torch.isnan(actual), torch.isnan(expected), msg='nans for {}'.format(name))
            self.assertEqual(actual[~torch.isnan(actual)],
                             expected[~torch.isnan(expected)], msg='nans for {}'.format(name))

    # TODO: make this test generic using OpInfos
    @onlyCUDA
    def test_sum_cpu_device_mismatch(self, device):
        x = torch.randn(20, dtype=torch.float32, device=device)
        y = torch.randn(1, dtype=torch.float32)

        err_string = "Expected all tensors to be on the same device, but found at least two devices, {0}".format(device)

        with self.assertRaisesRegex(RuntimeError, err_string):
            torch.sum(x, dim=[0], dtype=torch.float32, out=y)

        # tests half to float promotion
        if self.device_type == 'cuda':
            x = x.half()
            with self.assertRaisesRegex(RuntimeError, err_string):
                torch.sum(x, dim=[0], dtype=torch.float32, out=y)

    # Assert for illegal dtype would not be raised on XLA
    @onlyOnCPUAndCUDA
    def test_minmax_illegal_dtype(self, device):
        x = torch.randn(5, 5, dtype=torch.float32, device=device)
        valid_values = torch.empty(5, dtype=torch.float32, device=device)
        valid_indices = torch.empty(5, dtype=torch.long, device=device)
        illegal_values = torch.empty(5, dtype=torch.int, device=device)
        illegal_indices = torch.empty(5, dtype=torch.double, device=device)
        torch.max(x, dim=0, out=(valid_values, valid_indices))
        torch.min(x, dim=0, out=(valid_values, valid_indices))
        torch.amax(x, dim=0, out=valid_values)
        torch.amin(x, dim=0, out=valid_values)
        rmsg = r'scalar type|dtype'
        with self.assertRaisesRegex(RuntimeError, rmsg):
            torch.max(x, dim=0, out=(illegal_values, valid_indices))
        with self.assertRaisesRegex(RuntimeError, rmsg):
            torch.min(x, dim=0, out=(illegal_values, valid_indices))
        with self.assertRaisesRegex(RuntimeError, rmsg):
            torch.amax(x, dim=0, out=illegal_values)
        with self.assertRaisesRegex(RuntimeError, rmsg):
            torch.amin(x, dim=0, out=illegal_values)
        with self.assertRaisesRegex(RuntimeError, rmsg):
            torch.max(x, dim=0, out=(valid_values, illegal_indices))
        with self.assertRaisesRegex(RuntimeError, rmsg):
            torch.min(x, dim=0, out=(valid_values, illegal_indices))
        with self.assertRaisesRegex(RuntimeError, rmsg):
            torch.max(x, dim=0, out=(illegal_values, illegal_indices))
        with self.assertRaisesRegex(RuntimeError, rmsg):
            torch.min(x, dim=0, out=(illegal_values, illegal_indices))

    @dtypes(*torch.testing.get_all_dtypes(include_bool=False, include_complex=False))
    def test_dim_arg_reduction_scalar(self, device, dtype):
        example = 4.0

        x = torch.tensor(example, device=device, dtype=dtype)
        self.assertEqual(x.argmax().item(), 0)
        self.assertEqual(x.argmax(dim=None).item(), 0)
        self.assertEqual(x.argmax(dim=0).item(), 0)
        self.assertEqual(x.argmax(dim=0, keepdim=True), torch.tensor(0, dtype=torch.int64))

        x = torch.tensor(example, device=device, dtype=dtype)
        self.assertEqual(x.argmin().item(), 0)
        self.assertEqual(x.argmin(dim=None).item(), 0)
        self.assertEqual(x.argmin(dim=0).item(), 0)
        self.assertEqual(x.argmin(dim=0, keepdim=True), torch.tensor(0, dtype=torch.int64))


    @precisionOverride({torch.float16: 1e-2, torch.bfloat16: 1e-2})
    @dtypes(*(set(torch.testing.get_all_dtypes(include_bool=False, include_complex=False)) - {torch.uint8}))
    def test_dim_reduction(self, device, dtype):
        example = [[-1, 2, 1], [5, 3, 6]]

        sum_dtype = {
            torch.bfloat16: torch.bfloat16,
            torch.double: torch.double,
            torch.float: torch.float,
            torch.half: torch.half,
            torch.int64: torch.int64,
            torch.int32: torch.int64,
            torch.int16: torch.int64,
            torch.int8: torch.int64
        }

        # This won't test for 256bit instructions, since we usually
        # only work on 1 cacheline (512bit) at a time and these
        # examples aren't big enough to trigger that.
        x = torch.tensor(example, device=device, dtype=dtype)
        self.assertEqual(x.sum().item(), 16)
        self.assertEqual(x.sum(0), torch.tensor([4, 5, 7], dtype=sum_dtype[dtype]))
        self.assertEqual(x.sum(1), torch.tensor([2, 14], dtype=sum_dtype[dtype]))
        y = torch.tensor(example, device=device, dtype=sum_dtype[dtype])
        torch.sum(x, 0, out=y)
        self.assertEqual(x.sum(0), y)

        # Mean not supported for Int types
        if dtype in [torch.float16, torch.bfloat16, torch.float32, torch.float64]:
            x = torch.tensor(example, device=device, dtype=dtype)
            self.assertEqual(x.mean().item(), 16.0 / 6)
            self.assertEqual(x.mean(0), torch.tensor([2.0, 2.5, 7.0 / 2], dtype=dtype))
            self.assertEqual(x.mean(1), torch.tensor([2.0 / 3, 14.0 / 3], dtype=dtype))
            self.assertEqual(x.mean(), x.mean((0, 1)))

        prod_dtype = {
            torch.bfloat16: torch.bfloat16,
            torch.double: torch.double,
            torch.float: torch.float,
            torch.float16: torch.float16,
            torch.int64: torch.int64,
            torch.int32: torch.int64,
            torch.int16: torch.int64,
            torch.int8: torch.int64,
        }

        # prod is not supported for float16 & bfloat16 on CPU
        if not (self.device_type == 'cpu' and dtype in [torch.float16, torch.bfloat16]):
            x = torch.tensor(example, device=device, dtype=dtype)
            self.assertEqual(x.prod().item(), -180)
            self.assertEqual(x.prod(0), torch.tensor([-5, 6, 6], dtype=prod_dtype[dtype]))
            self.assertEqual(x.prod(1), torch.tensor([-2, 90], dtype=prod_dtype[dtype]))

        x = torch.tensor(example, device=device, dtype=dtype)

        self.assertEqual(x.min().item(), -1)
        self.assertEqual(x.argmin().item(), 0)

        # TODO: torch.min does not support the same operation as argmin
        # for the same case, should we enable it?
        self.assertEqual(x.argmin(dim=None).item(), 0)

        self.assertEqual(x.min(0), (torch.tensor([-1, 2, 1], dtype=dtype),
                                    torch.tensor([0, 0, 0], dtype=torch.int64)))
        self.assertEqual(x.amin(0), torch.tensor([-1, 2, 1], dtype=dtype))
        self.assertEqual(x.argmin(0), torch.tensor([0, 0, 0], dtype=torch.int64))

        self.assertEqual(x.min(dim=0, keepdim=True), (torch.tensor([[-1, 2, 1]], dtype=dtype),
                         torch.tensor([[0, 0, 0]], dtype=torch.int64)))
        self.assertEqual(x.amin(dim=0, keepdim=True), torch.tensor([[-1, 2, 1]], dtype=dtype))
        self.assertEqual(x.argmin(dim=0, keepdim=True), torch.tensor([[0, 0, 0]], dtype=torch.int64))

        self.assertEqual(x.min(1), (torch.tensor([-1, 3], dtype=dtype),
                         torch.tensor([0, 1], dtype=torch.int64)))
        self.assertEqual(x.amin(1), torch.tensor([-1, 3], dtype=dtype))
        self.assertEqual(x.argmin(1), torch.tensor([0, 1], dtype=torch.int64))

        self.assertEqual(x.min(dim=1, keepdim=True), (torch.tensor([[-1], [3]], dtype=dtype),
                         torch.tensor([[0], [1]], dtype=torch.int64)))
        self.assertEqual(x.amin(dim=1, keepdim=True), torch.tensor([[-1], [3]], dtype=dtype))
        self.assertEqual(x.argmin(dim=1, keepdim=True), torch.tensor([[0], [1]], dtype=torch.int64))

        # test that non-contiguous tensors work
        self.assertEqual(x[:, :2].min().item(), -1)
        self.assertEqual(x[:, :2].amin().item(), -1)
        self.assertEqual(x[:, :2].argmin().item(), 0)

        x = torch.tensor(example, device=device, dtype=dtype)

        self.assertEqual(x.max().item(), 6)
        self.assertEqual(x.amax().item(), 6)
        self.assertEqual(x.argmax().item(), 5)

        self.assertEqual(x.max(0), (torch.tensor([5, 3, 6], dtype=dtype),
                                    torch.tensor([1, 1, 1], dtype=torch.int64)))
        self.assertEqual(x.amax(0), torch.tensor([5, 3, 6], dtype=dtype))
        self.assertEqual(x.argmax(dim=0), torch.tensor([1, 1, 1], dtype=torch.int64))

        self.assertEqual(x.max(dim=0, keepdim=True), (torch.tensor([[5, 3, 6]], dtype=dtype),
                                                      torch.tensor([[1, 1, 1]], dtype=torch.int64)))
        self.assertEqual(x.amax(dim=0, keepdim=True), torch.tensor([[5, 3, 6]], dtype=dtype))
        self.assertEqual(x.argmax(dim=0, keepdim=True), torch.tensor([[1, 1, 1]], dtype=torch.int64))

        self.assertEqual(x.max(1), (torch.tensor([2, 6], dtype=dtype),
                                    torch.tensor([1, 2], dtype=torch.int64)))
        self.assertEqual(x.amax(1), torch.tensor([2, 6], dtype=dtype))
        self.assertEqual(x.argmax(dim=1), torch.tensor([1, 2], dtype=torch.int64))

        self.assertEqual(x.max(1, keepdim=True), (torch.tensor([[2], [6]], dtype=dtype),
                                                  torch.tensor([[1], [2]], dtype=torch.int64)))
        self.assertEqual(x.amax(1, keepdim=True), torch.tensor([[2], [6]], dtype=dtype))
        self.assertEqual(x.argmax(dim=1, keepdim=True), torch.tensor([[1], [2]], dtype=torch.int64))

        # test that non-contiguous tensors work
        self.assertEqual(x[:, :2].max().item(), 5)
        self.assertEqual(x[:, :2].amax().item(), 5)
        self.assertEqual(x[:, :2].argmax().item(), 2)

        dim_red_fns = [
            "mean", "median", "nanmedian", "mode", "norm", "prod",
            "std", "sum", "var", "max", "min", "amax", "amin"]

        def normfn_attr(t, dim, keepdim=False, out=None):
            attr = torch.norm
            return attr(t, 2, dim, keepdim, out=out)

        for fn_name in dim_red_fns:
            fn_attr = getattr(torch, fn_name) if fn_name != "norm" else normfn_attr

            def fn(x, dim, keepdim=False, out=None):
                ans = fn_attr(x, dim, keepdim=keepdim, out=out)
                return ans if not isinstance(ans, tuple) else ans[0]

            def fn_tuple(x, dim, keepdim=False, out=None):
                return fn_attr(x, dim, keepdim=keepdim, out=out)

            def test_multidim(x, dim):
                self.assertEqual(fn(x, dim).unsqueeze(dim), fn(x, dim, keepdim=True))
                self.assertEqual(x.ndimension() - 1, fn(x, dim).ndimension())
                self.assertEqual(x.ndimension(), fn(x, dim, keepdim=True).ndimension())

            # general case
            x = torch.randn(3, 4, 5, device=device)
            dim = random.randint(0, 2)
            test_multidim(x, dim)

            # check 1-d behavior
            x = torch.randn(1, device=device)
            dim = 0
            self.assertEqual(fn(x, dim).shape, ())
            self.assertEqual(fn(x, dim, keepdim=True).shape, (1,))

            # check reducing of a singleton dimension
            dims = [3, 4, 5]
            singleton_dim = random.randint(0, 2)
            dims[singleton_dim] = 1
            x = torch.randn(dims, device=device)
            test_multidim(x, singleton_dim)

            # check reducing with output kwargs
            if fn_name in ['median', 'nanmedian', 'mode', 'max', 'min']:
                y = torch.randn(5, 3, device=device)
                values = torch.randn(5, 3, device=device)
                indices = torch.zeros(5, 3, device=device).long() - 1
                fn_tuple(y, 1, keepdim=False, out=(values[:, 1], indices[:, 1]))
                values_expected, indices_expected = fn_tuple(y, 1, keepdim=False)
                self.assertEqual(values[:, 1], values_expected,
                                 msg='{} values with out= kwarg'.format(fn_name))
                self.assertEqual(indices[:, 1], indices_expected,
                                 msg='{} indices with out= kwarg'.format(fn_name))
                continue

            x = torch.randn(5, 3, device=device)
            y = torch.randn(5, 3, device=device)
            fn(y, 1, keepdim=False, out=x[:, 1])
            expected = fn(y, 1, keepdim=False)
            self.assertEqual(x[:, 1], expected, msg='{} with out= kwarg'.format(fn_name))

    @onlyCUDA
    @largeTensorTest('10GB')
    def test_reduction_split(self, device):
        # Test reduction when there is a 32bit-indexing split
        # https://github.com/pytorch/pytorch/issues/37583
        input_ = torch.randn(5, 14400, 14400, device=device)
        result = input_.sum(dim=0)
        expect = input_[0] + input_[1] + input_[2] + input_[3] + input_[4]
        self.assertEqual(result, expect)

    @onlyCUDA
    @dtypes(torch.half, torch.float, torch.double, torch.bfloat16)
    def test_reduction_vectorize_along_input_corner(self, device, dtype):
        # 1D case: sum
        size = 1024 * 1024 * 64 + 3
        shift = 1
        x = torch.zeros(size, dtype=dtype, device=device)
        y = x[shift:]
        for i in range(100):
            x.zero_()
            x[i] = 1
            self.assertEqual(x.sum(), 1.0)
            if i < shift:
                self.assertEqual(y.sum(), 0.0)
            else:
                self.assertEqual(y.sum(), 1.0)
        for i in range(1, 100):
            x.zero_()
            x[-i] = 1
            self.assertEqual(x.sum(), 1.0)
            self.assertEqual(y.sum(), 1.0)
        # 1D case: argmax
        size = 1024 * 1024 * 64 + 3
        shift = 1
        ysize = size - shift
        x = torch.zeros(size, dtype=dtype, device=device)
        y = x[shift:]
        for i in range(100):
            x.zero_()
            x[i] = 1
            self.assertEqual(x.argmax().item(), i)
            if i >= shift:
                self.assertEqual(y.argmax().item(), i - shift)
        for i in range(1, 100):
            x.zero_()
            x[-i] = 1
            self.assertEqual(x.argmax().item(), size - i)
            self.assertEqual(y.argmax().item(), ysize - i)
        # 2D case: sum
        size = (7, 1024 * 1024 + 3)
        x = torch.zeros(size, dtype=dtype, device=device)
        for i in range(100):
            x.zero_()
            for j in range(7):
                x[j][i] = j
            xs = x.sum(dim=-1)
            for j in range(7):
                self.assertEqual(xs[j].item(), float(j))
        for i in range(100):
            x.zero_()
            for j in range(7):
                x[j][-i] = j
            xs = x.sum(dim=-1)
            for j in range(7):
                self.assertEqual(xs[j].item(), float(j))
        # 2D case: max/argmax
        size = (7, 1024 * 1024 + 3)
        x = torch.zeros(size, dtype=dtype, device=device)
        for i in range(100):
            x.zero_()
            for j in range(7):
                x[j][i] = j + 1
            xs1 = x.argmax(dim=-1)
            xs2 = x.max(dim=-1).indices
            for j in range(7):
                self.assertEqual(xs1[j].item(), i)
                self.assertEqual(xs2[j].item(), i)
        for i in range(1, 100):
            x.zero_()
            for j in range(7):
                x[j][-i] = j + 1
            xs1 = x.argmax(dim=-1)
            xs2 = x.max(dim=-1).indices
            for j in range(7):
                self.assertEqual(xs1[j].item(), size[1] - i)
                self.assertEqual(xs2[j].item(), size[1] - i)
        # 2D case: min/argmin
        size = (7, 1024 * 1024 + 3)
        x = torch.zeros(size, dtype=dtype, device=device)
        for i in range(100):
            x.zero_()
            for j in range(7):
                x[j][i] = -(j + 1)
            xs1 = x.argmin(dim=-1)
            xs2 = x.min(dim=-1).indices
            for j in range(7):
                self.assertEqual(xs1[j].item(), i)
                self.assertEqual(xs2[j].item(), i)
        for i in range(1, 100):
            x.zero_()
            for j in range(7):
                x[j][-i] = -(j + 1)
            xs1 = x.argmin(dim=-1)
            xs2 = x.min(dim=-1).indices
            for j in range(7):
                self.assertEqual(xs1[j].item(), size[1] - i)
                self.assertEqual(xs2[j].item(), size[1] - i)

    @onlyCUDA
    @dtypes(torch.half, torch.float, torch.double, torch.bfloat16)
    def test_reduction_vectorize_along_output(self, device, dtype):
        def run_test(input_):
            M, N = input_.shape
            input_.zero_()
            for i in range(min(M, N)):
                input_[i][i] = 1
            output1 = input_.argmax(dim=0)
            output2 = input_.sum(dim=0)
            for i in range(min(M, N)):
                self.assertEqual(output1[i], i)
                self.assertEqual(output2[i], 1)
        # vec 4
        run_test(torch.zeros(64, 64, dtype=dtype, device=device))
        # vec 2
        run_test(torch.zeros(64 * 64 + 2, dtype=dtype, device=device)[2:].view(64, 64))
        run_test(torch.zeros(64, 62, dtype=dtype, device=device))
        run_test(torch.zeros(64, 2, dtype=dtype, device=device))
        # vec 1
        run_test(torch.zeros(64 * 64 + 1, dtype=dtype, device=device)[1:].view(64, 64))
        run_test(torch.zeros(64, 61, dtype=dtype, device=device))
        run_test(torch.zeros(64, 1, dtype=dtype, device=device))

    @slowTest
    def test_argminmax_large_axis(self, device):
        # Regression test for gh-32863
        x = torch.zeros(2**31, device=device, dtype=torch.int8)
        x[-1] = 1
        self.assertEqual(x.argmax(0), x.shape[0] - 1)
        self.assertEqual(x.max(0).indices, x.shape[0] - 1)
        x[-1] = -1
        self.assertEqual(x.argmin(0), x.shape[0] - 1)
        self.assertEqual(x.min(0).indices, x.shape[0] - 1)

    def test_argminmax_axis_with_dim_one(self, device):
        # See: https://github.com/pytorch/pytorch/issues/38922
        n = 32768
        x = torch.zeros(1, n)
        self.assertEqual(x.argmax(dim=0), torch.zeros(n, dtype=torch.int64))
        self.assertEqual(x.argmin(dim=0), torch.zeros(n, dtype=torch.int64))

        self.assertEqual(x.argmax(dim=-2), torch.zeros(n, dtype=torch.int64))
        self.assertEqual(x.argmin(dim=-2), torch.zeros(n, dtype=torch.int64))

        self.assertEqual(x.argmax(dim=0, keepdim=True), torch.zeros(1, n, dtype=torch.int64))
        self.assertEqual(x.argmin(dim=0, keepdim=True), torch.zeros(1, n, dtype=torch.int64))

        self.assertEqual(x.argmax(dim=-2, keepdim=True), torch.zeros(1, n, dtype=torch.int64))
        self.assertEqual(x.argmin(dim=-2, keepdim=True), torch.zeros(1, n, dtype=torch.int64))

    @dtypes(torch.int, torch.long, torch.float, torch.double)
    @dtypesIfCUDA(torch.int, torch.long, torch.half, torch.float, torch.double)
    def test_median_real_values(self, device, dtype):
        # Generate random 0-3D sizes
        sizes = [random.sample(range(1, 32), i) for i in range(4) for _ in range(2)]
        for size in sizes:
            # Create random input tensor
            t = torch.randn(size, device=device).type(dtype)
            t_numpy = t.cpu().numpy()
            res = t.median()
            self.assertEqual(res, t.nanmedian())
            k = int((t.numel() - 1) / 2)
            self.assertEqual(res, t.view(-1).sort()[0][k])
            if t.numel() % 2 == 1:
                # We can only test agains numpy for odd reductions because numpy
                # returns the mean of the two medians and torch returns the lower
                self.assertEqual(res.cpu().numpy(), np.median(t_numpy))
            for dim in range(t.ndim):
                res = t.median(dim, True)
                self.assertEqual(res, t.nanmedian(dim, True))
                size = t.size(dim) if t.ndim > 0 else 1
                k = int((size - 1) / 2)
                self.assertEqual(res[0], (t.sort(dim)[0]).select(dim, k).unsqueeze_(dim))
                self.assertEqual(res[0], t.gather(dim, res[1]))
                if size % 2 == 1:
                    # We can only test agains numpy for odd reductions because numpy
                    # returns the mean of the two medians and torch returns the lower
                    self.assertEqual(res[0].cpu().numpy(), np.median(t_numpy, dim, keepdims=True), exact_dtype=False)

    @dtypes(torch.float, torch.double)
    @dtypesIfCUDA(torch.half, torch.float, torch.double)
    def test_median_nan_values(self, device, dtype):
        # Generate random 0-3D sizes
        sizes = [random.sample(range(1, 32), i) for i in range(4) for _ in range(2)]
        for size in sizes:
            # Create random input tensor with nan values
            t = torch.rand(size, device=device, dtype=dtype)
            t.masked_fill_(t < 0.1, float('nan'))
            t_numpy = t.cpu().numpy()
            for op in [torch.median, torch.nanmedian]:
                numpy_op = np.median if op == torch.median else np.nanmedian
                res = op(t)
                num_nan = t.isnan().sum()
                if op == torch.median and num_nan > 0:
                    k = t.numel() - 1
                else:
                    k = int((t.numel() - num_nan - 1) / 2)
                self.assertEqual(res, t.view(-1).sort()[0][k])
                if (t.numel() - num_nan) % 2 == 1:
                    # We can only test agains numpy for odd reductions because numpy
                    # returns the mean of the two medians and torch returns the lower
                    self.assertEqual(res.item(), numpy_op(t.cpu().numpy()))
                for dim in range(t.ndim):
                    res = op(t, dim, True)
                    size = t.size(dim) if t.ndim > 0 else 1
                    num_nan = t.isnan().sum(dim, True)
                    if op == torch.median:
                        k = torch.where(num_nan > 0, size - 1, int((size - 1) / 2))
                    else:
                        k = ((size - num_nan - 1) / 2).type(torch.long)
                    self.assertEqual(res[0], (t.sort(dim)[0]).gather(dim, k))
                    self.assertEqual(res[0], t.gather(dim, res[1]))
                    # We can only test agains numpy for odd reductions because numpy
                    # returns the mean of the two medians and torch returns the lower
                    mask = (size - num_nan) % 2 == 1
                    res = res[0].masked_select(mask).cpu()
                    ref = numpy_op(t_numpy, dim, keepdims=True)[mask.cpu().numpy()]
                    self.assertEqual(res, torch.from_numpy(ref))

    def test_median_corner_cases(self, device):
        def check(op, a, args, key):
            t = torch.tensor(a, device=device)
            res = op(t, *args)
            if not args:
                key = torch.tensor(key, device=device)
            else:
                if len(key) == 1:
                    key = torch.tensor(key[0], device=device)
                    res = res[0]
                else:
                    key = (torch.tensor(key[0], device=device), torch.tensor(key[1], device=device))
            self.assertEqual(res, key)

        nan = float('nan')
        check(torch.median, nan, [], nan)
        check(torch.median, [], [], nan)
        check(torch.nanmedian, nan, [], nan)
        check(torch.median, nan, [0], [nan, 0])
        check(torch.nanmedian, nan, [0], [nan, 0])
        check(torch.median, [nan], [0, True], [[nan], [0]])
        check(torch.nanmedian, [nan], [0, True], [[nan], [0]])
        check(torch.median, [nan], [0, True], [[nan], [0]])
        check(torch.nanmedian, [nan], [0, True], [[nan], [0]])

        # Indices are not deterministic here so can only check values
        check(torch.median, [[nan, nan], [1, 2]], [0], [[nan, nan]])
        check(torch.nanmedian, [[nan, nan], [1, 2]], [0], [[1, 2.]])
        check(torch.median, [[nan, nan], [1, 2]], [1], [[nan, 1]])
        check(torch.nanmedian, [[nan, nan], [1, 2]], [1], [[nan, 1.]])

        # Discontiguous and strided tensors
        a = torch.arange(12, device=device)
        self.assertEqual(a[::2].median(), torch.tensor(4, device=device))
        self.assertEqual(a[::2].nanmedian(), torch.tensor(4, device=device))

        a.resize_(3, 4)
        self.assertEqual(a.T.median(), torch.tensor(5, device=device))
        self.assertEqual(a.T.nanmedian(), torch.tensor(5, device=device))
        self.assertEqual(a[::2, ::2].median(-1)[0], torch.tensor([0, 8], device=device))
        self.assertEqual(a[::2, ::2].nanmedian(-1)[0], torch.tensor([0, 8], device=device))

        a.resize_(2, 3, 2)
        self.assertEqual(a.T.median(), torch.tensor(5, device=device))
        self.assertEqual(a.T.nanmedian(), torch.tensor(5, device=device))
        self.assertEqual(a[:, ::2, :].median(-1)[0], torch.tensor([[0, 4], [6, 10]], device=device))
        self.assertEqual(a[:, ::2, :].nanmedian(-1)[0], torch.tensor([[0, 4], [6, 10]], device=device))


    @onlyOnCPUAndCUDA
    @dtypes(torch.float, torch.double)
    def test_quantile(self, device, dtype):
        # Generate some random test cases
        ops = ['quantile', 'nanquantile']
        inputs = [tuple(np.random.randint(2, 10, size=i)) for i in range(1, 4)]
        quantiles = [tuple(np.random.rand(i)) for i in range(0, 5)]
        keepdims = [True, False]

        # Add corner cases
        inputs.extend([0.75, (1,), (1, 1), (1, 2, 1)])
        inputs.extend([[float('nan')], [[float('nan'), float('nan')], [1, 2]]])
        inputs.extend([[[float('nan'), float('nan')], [float('nan'), 2]]])
        quantiles.extend([0.5, [0., 1.], np.random.rand(10)])

        # Enumerate all input combinations
        for op, x, q, keepdim in product(ops, inputs, quantiles, keepdims):
            if type(x) is tuple:
                a = torch.randn(x, dtype=dtype, device=device)
                # Make some random elements NaN
                a.masked_fill_(torch.randint_like(a, 20) == 0, float('nan'))
            else:
                a = torch.tensor(x, dtype=dtype, device=device)

            q = torch.tensor(q, dtype=dtype, device=device)

            torch_op = getattr(torch, op)
            numpy_op = getattr(np, op)

            # Compute quantile along every dimension and flattened tensor
            interpolations = ('linear', 'lower', 'higher', 'midpoint', 'nearest')
            for interpolation, dim in product(interpolations,
                                              [None] + list(range(a.ndim))):
                result = torch_op(a, q, dim=dim, keepdim=keepdim, interpolation=interpolation)
                expected = numpy_op(a.cpu().numpy(), q.cpu().numpy(), dim,
                                    interpolation=interpolation, keepdims=keepdim)
                self.assertEqual(result.cpu(), torch.from_numpy(np.array(expected)).type(result.type()))

                # Test out variation
                out = torch.empty_like(result)
                torch_op(a, q, dim=dim, keepdim=keepdim, interpolation=interpolation, out=out)
                self.assertEqual(out.cpu(), result.cpu())

    def test_quantile_backward(self, device):
        def check(a, q, dim, expected_grad, ops=(torch.quantile, torch.nanquantile)):
            for op in ops:
                t = torch.tensor(a, device=device, requires_grad=True)
                op(t, torch.tensor(q, device=device), dim).sum().backward()
                self.assertEqual(t.grad, expected_grad)

        check([1., 2, 3], 0.5, 0, [0, 1, 0])
        check([1., 2, 3, 4], 0.5, 0, [0, 0.5, 0.5, 0])
        check([3., 1, 4, 2], 0.5, 0, [0.5, 0, 0, 0.5])
        check([1., 2, 3, 4], [0.25, 0.5, 0.75], 0, [0.25, 1.25, 1.25, 0.25])
        check([[1., 2], [2, 1]], 0., 0, [[1, 0], [0, 1]])
        check([[1., 2], [4, 3]], 1., 1, [[0, 1], [1, 0]])
        check([1, float('nan'), 2], 0.5, 0, [0, 1, 0], [torch.quantile])
        check([1, float('nan'), 2], 0.5, 0, [0.5, 0, 0.5], [torch.nanquantile])

    def test_quantile_error(self, device):
        def check(a, q, args, kwargs, message):
            with self.assertRaisesRegex(RuntimeError, r'quantile\(\) ' + message):
                at = torch.tensor(a, device=device)
                qt = torch.tensor(q, device=device) if isinstance(q, list) else q
                torch.quantile(at, qt, *args, **kwargs)

        check([], 0.5, [], {}, r'input tensor must be non-empty')
        check([1.], [[1.]], [], {}, r'q must be a scalar or 1D tensor')
        check([1], 0.5, [], {}, r'input tensor must be either float or double dtype')
        check([1.], [1], [], {}, r'q tensor must be same dtype as the input tensor')
        check([1.], -1., [], {}, r'q must be in the range \[0, 1\] but got -1')
        check([1.], 1.1, [], {}, r'q must be in the range \[0, 1\] but got 1.1')
        check([1.], 0.5, [], {'out': torch.empty([], dtype=torch.int32, device=device)},
              r'out tensor must be same dtype as the input tensor')
        check([1.], [1.], [None, False], {'interpolation': 'random_mode'},
              r"interpolation must be one of linear, lower, higher, midpoint or nearest, but got random_mode")

        if self.device_type == "cpu":
            check([1.], [0.5, 1.1, -1], [], {}, r'q values must be in the range \[0, 1\]')

        if self.device_type == "cuda":
            with self.assertRaisesRegex(
                    RuntimeError, r'quantile\(\) q tensor must be on the same device as the input tensor'):
                torch.randn(1, device=device).quantile(torch.tensor(0.5))
            with self.assertRaisesRegex(
                    RuntimeError, r'quantile\(\) out tensor must be on the same device as the input tensor'):
                torch.quantile(torch.randn(1, device=device), 0.5, out=torch.scalar_tensor(1))

    def test_std_mean(self, device):
        x = torch.rand(100, 50, 20, device=device)
        for dim in range(x.dim()):
            for unbiased in [False, True]:
                for keepdim in [False, True]:
                    std1, mean1 = torch.std_mean(x, dim=dim, unbiased=unbiased, keepdim=keepdim)
                    std2 = x.std(dim=dim, unbiased=unbiased, keepdim=keepdim)
                    mean2 = x.mean(dim=dim, keepdim=keepdim)
                    self.assertEqual(std1, std2)
                    self.assertEqual(mean1, mean2)

    def test_std_mean_all_dims(self, device):
        x = torch.rand(100, 50, 20, device=device)
        for unbiased in [False, True]:
            std1, mean1 = torch.std_mean(x, unbiased=unbiased)
            std2 = x.std(unbiased=unbiased)
            mean2 = x.mean()
            self.assertEqual(std1, std2)
            self.assertEqual(mean1, mean2)

    def test_var_mean(self, device):
        x = torch.rand(100, 300, 50, device=device)
        for dim in range(x.dim()):
            for unbiased in [False, True]:
                for keepdim in [False, True]:
                    var1, mean1 = torch.var_mean(x, dim=dim, unbiased=unbiased, keepdim=keepdim)
                    var2 = x.var(dim=dim, unbiased=unbiased, keepdim=keepdim)
                    mean2 = x.mean(dim=dim, keepdim=keepdim)
                    self.assertEqual(var1, var2)
                    self.assertEqual(mean1, mean2)

    def test_var_mean_all_dims(self, device):
        x = torch.rand(100, 50, 20, device=device)
        for unbiased in [False, True]:
            var1, mean1 = torch.var_mean(x, unbiased=unbiased)
            var2 = x.var(unbiased=unbiased)
            mean2 = x.mean()
            self.assertEqual(var1, var2)
            self.assertEqual(mean1, mean2)

    def test_std_mean_some_dims(self, device):
        sizes = (4, 6, 7, 5, 3)
        dims = len(sizes)
        x = torch.rand(sizes, device=device)
        for num_of_dims in range(2, dims):
            dim_list = list(combinations(list(range(dims)), r=num_of_dims))
            for dim in dim_list:
                for unbiased in [False, True]:
                    for keepdim in [False, True]:
                        std1, mean1 = torch.std_mean(x, dim=dim, unbiased=unbiased, keepdim=keepdim)
                        std2 = x.std(dim=dim, unbiased=unbiased, keepdim=keepdim)
                        mean2 = x.mean(dim=dim, keepdim=keepdim)
                        self.assertEqual(std1, std2)
                        self.assertEqual(mean1, mean2)

    def _compare_std_var_with_numpy(self, op, device, dtype, input, dim,
                                    keepdim, unbiased, use_out):
        a = input.cpu().numpy() if input.dtype is not torch.bfloat16 else input.float().cpu().numpy()
        numpy_kwargs = {
            'axis' : dim,
            'keepdims' : keepdim,
            'ddof' : 1 if unbiased else 0,
        }

        if dim is None:
            del numpy_kwargs['axis']
            del numpy_kwargs['keepdims']

        if op == 'var':
            torch_op = torch.var
            numpy_op = np.var
        elif op == 'std':
            torch_op = torch.std
            numpy_op = np.std
        else:
            self.fail("Unknown op!")

        numpy_result = numpy_op(a, **numpy_kwargs)

        if dim is None and use_out is False:
            torch_result = torch_op(input, unbiased)
        elif dim is not None and use_out is False:
            torch_result = torch_op(input, dim, unbiased, keepdim)
        elif dim is not None and use_out is True:
            out = torch.empty(0, device=device, dtype=dtype)
            torch_result = torch_op(input, dim, unbiased, keepdim, out=out)
        else:
            out = torch.empty(0, device=device, dtype=dtype)
            try:
                torch_result = torch_op(input, dim, unbiased, keepdim, out=out)
            except RuntimeError:
                return
            self.fail("Failed to hit RuntimeError!")

        exact_dtype = input.dtype not in (torch.bfloat16, torch.complex32, torch.complex64, torch.complex128)
        self.assertEqual(torch_result, numpy_result, exact_dtype=exact_dtype)

    @dtypes(torch.float, torch.double, torch.cfloat, torch.cdouble)
    def test_var_vs_numpy(self, device, dtype):
        _size = (20, 20)

        for test_case in product((torch.randn(_size, device=device, dtype=dtype),),
                                 (None, 0, 1),
                                 (False, True),
                                 (False, True),
                                 (False, True),):
            self._compare_std_var_with_numpy('var', device, dtype, *test_case)

    @dtypes(torch.float, torch.double, torch.cfloat, torch.cdouble)
    def test_std_vs_numpy(self, device, dtype):
        _size = (20, 20)

        for test_case in product((torch.randn(_size, device=device, dtype=dtype),),
                                 (None, 0, 1),
                                 (False, True),
                                 (False, True),
                                 (False, True),):
            self._compare_std_var_with_numpy('std', device, dtype, *test_case)

    @dtypes(torch.float, torch.double, torch.cfloat, torch.cdouble)
    def test_var_correction_vs_numpy(self, device, dtype):
        _size = (20, 20)
        test_args = [
            *product(
                # dim
                (None, 0, 1),
                # correction
                (None, 0, 10, 30),
                # keepdim
                (False, True),
            ),
            [None, -100, True],  # Negative correction
        ]

        tensor = make_tensor(_size, device=device, dtype=dtype)
        array = tensor.cpu().numpy()

        for dim, correction, keepdim in test_args:
            numpy_kwargs = dict(axis=dim, ddof=correction, keepdims=keepdim)
            if correction is None:
                # NumPy default is not compatible with torch.std (gh-50010)
                numpy_kwargs['ddof'] = 1

            numpy_res = np.asarray(np.var(array, **numpy_kwargs))
            torch_res = torch.var(tensor, dim=dim, correction=correction, keepdim=keepdim)

            # inf vs. nan results are sensitive to machine precision,
            # just treat them as equivalent
            numpy_res[np.isinf(numpy_res)] = np.nan
            torch_res[torch_res.isinf()] = np.nan

            self.assertEqual(torch_res, numpy_res)

    @dtypes(torch.float, torch.double, torch.cfloat, torch.cdouble)
    def test_std_correction_vs_numpy(self, device, dtype):
        _size = (20, 20)
        test_args = [
            *product(
                # dim
                (None, 0, 1),
                # correction
                (None, 0, 10, 30),
                # keepdim
                (False, True),
            ),
            [None, -100, True],  # Negative correction
        ]

        tensor = make_tensor(_size, device=device, dtype=dtype)
        array = tensor.cpu().numpy()

        for dim, correction, keepdim in test_args:
            numpy_kwargs = dict(axis=dim, ddof=correction, keepdims=keepdim)
            if correction is None:
                # NumPy default is incompatible with torch.std (gh-50010)
                numpy_kwargs['ddof'] = 1

            numpy_res = np.asarray(np.std(array, **numpy_kwargs))
            torch_res = torch.std(tensor, dim=dim, correction=correction, keepdim=keepdim)

            # inf vs. nan results are sensitive to machine precision,
            # just treat them as equivalent
            numpy_res[np.isinf(numpy_res)] = np.nan
            torch_res[torch_res.isinf()] = np.nan

            self.assertEqual(torch_res, numpy_res)

    @dtypes(torch.float, torch.double, torch.cfloat, torch.cdouble)
    def test_std_mean_correction(self, device, dtype):
        _size = (20, 20)
        test_args = [
            *product(
                # dim
                (None, 0, 1),
                # correction
                (None, 0, 10, 30),
                # keepdim
                (False, True),
            ),
            [None, -100, True],  # Negative correction
        ]

        tensor = make_tensor(_size, device=device, dtype=dtype)

        for dim, correction, keepdim in test_args:
            kwargs = dict(dim=dim, correction=correction, keepdim=keepdim)
            std1 = torch.std(tensor, **kwargs)
            if dim is not None:
                mean1 = torch.mean(tensor, dim=dim, keepdim=keepdim)
            else:
                mean1 = torch.mean(tensor)
                if keepdim:
                    mean1 = mean1.reshape((1,) * tensor.ndim)
            std2, mean2 = torch.std_mean(tensor, **kwargs)

            self.assertEqual(std1, std2)
            self.assertEqual(mean1, mean2)

    @dtypes(torch.float, torch.double, torch.cfloat, torch.cdouble)
    def test_var_mean_correction(self, device, dtype):
        _size = (20, 20)
        test_args = [
            *product(
                # dim
                (None, 0, 1),
                # correction
                (None, 0, 10, 30),
                # keepdim
                (False, True),
            ),
            [None, -100, True],  # Negative correction
        ]

        tensor = make_tensor(_size, device=device, dtype=dtype)

        for dim, correction, keepdim in test_args:
            kwargs = dict(dim=dim, correction=correction, keepdim=keepdim)
            var1 = torch.var(tensor, **kwargs)
            if dim is not None:
                mean1 = torch.mean(tensor, dim=dim, keepdim=keepdim)
            else:
                mean1 = torch.mean(tensor)
                if keepdim:
                    mean1 = mean1.reshape((1,) * tensor.ndim)
            var2, mean2 = torch.var_mean(tensor, **kwargs)

            self.assertEqual(var1, var2)
            self.assertEqual(mean1, mean2)

    def test_amin_amax_some_dims(self, device):
        sizes = (4, 6, 7, 5, 3)
        dims = len(sizes)
        x = torch.rand(sizes, device=device)
        for num_of_dims in range(2, dims):
            dim_list = list(combinations(list(range(dims)), r=num_of_dims))
            for dim in dim_list:
                for keepdim in [False, True]:
                    amin1 = torch.amin(x, dim=dim, keepdim=keepdim)
                    amax1 = torch.amax(x, dim=dim, keepdim=keepdim)
                    amin2 = x
                    amax2 = x
                    for i, d in enumerate(dim):
                        if not keepdim:
                            d -= i
                        amin2 = torch.amin(amin2, dim=d, keepdim=keepdim)
                        amax2 = torch.amax(amax2, dim=d, keepdim=keepdim)
                    self.assertEqual(amin1, amin2)
                    self.assertEqual(amax1, amax2)

    def test_histc(self, device):
        # negative nbins throws
        with self.assertRaisesRegex(RuntimeError, 'bins must be > 0'):
            torch.histc(torch.tensor([1], dtype=torch.float, device=device), bins=-1)
        # empty tensor
        actual = torch.histc(torch.tensor([], device=device), min=0, max=3)
        expected = torch.zeros(100, dtype=torch.float, device=device)
        self.assertEqual(expected, actual)

        # without nbins
        actual = torch.histc(
            torch.tensor([2, 5], dtype=torch.float, device=device))
        expected = torch.zeros(100, dtype=torch.float, device=device)
        expected[0] = 1
        expected[99] = 1
        self.assertEqual(expected, actual)
        # tensor with the same element
        actual = torch.histc(torch.ones(5, dtype=torch.float, device=device), bins=5)
        self.assertEqual(
            torch.tensor([0, 0, 5, 0, 0], dtype=torch.float, device=device),
            actual)
        # no element falls between [min, max]
        actual = torch.histc(
            torch.ones(5, dtype=torch.float, device=device), bins=5, min=2, max=3)
        self.assertEqual(
            torch.tensor([0, 0, 0, 0, 0], dtype=torch.float, device=device),
            actual)
        # element falls below min + integral bin size and
        actual = torch.histc(
            torch.tensor([2, 4, 2, 2, 5, 4], dtype=torch.float, device=device),
            bins=5, min=1, max=5)
        self.assertEqual(
            torch.tensor([0, 3, 0, 2, 1], dtype=torch.float, device=device),
            actual)
        # non-integral bin size
        actual = torch.histc(
            torch.tensor([1, 2, 1], dtype=torch.float, device=device),
            bins=4, min=0, max=3)
        self.assertEqual(
            torch.tensor([0, 2, 1, 0], dtype=torch.float, device=device),
            actual)
        # double input
        actual = torch.histc(
            torch.tensor([1, 2, 1], dtype=torch.double, device=device), bins=4, min=0, max=3)
        self.assertEqual(
            torch.tensor([0, 2, 1, 0], dtype=torch.double, device=device),
            actual)
        self.assertEqual(actual.dtype, torch.double)
        # mixed input
        actual = torch.histc(
            torch.tensor([1., 2, 1], dtype=torch.float, device=device),
            bins=4, min=0, max=3)
        self.assertEqual(
            torch.tensor([0, 2, 1, 0], dtype=torch.float, device=device),
            actual)
        self.assertEqual(actual.dtype, torch.float)
        # scalar input and 1 bin -- should return a 1-dimensional tensor, not a scalar.
        actual = torch.histc(
            torch.tensor(0, dtype=torch.float, device=device),
            bins=1, min=0, max=3)
        self.assertEqual(
            torch.tensor([1], dtype=torch.float, device=device),
            actual)
        # tensors with inf; min, max not provided -- should throw a RuntimeError
        with self.assertRaisesRegex(RuntimeError, r'range of \[inf, inf\] is not finite'):
            torch.histc(torch.tensor([float("inf")], dtype=torch.float, device=device))
        with self.assertRaisesRegex(RuntimeError, r'range of \[1, inf\] is not finite'):
            torch.histc(torch.tensor([1., 2., float("inf")], dtype=torch.float, device=device))
        # tensors with inf; min, max provided
        self.assertEqual(
            torch.histc(torch.tensor([float("inf")], dtype=torch.float, device=device),
                        bins=1, min=0, max=3),
            torch.tensor([0], dtype=torch.float, device=device))
        self.assertEqual(
            torch.histc(torch.tensor([1., 2., float("inf")], dtype=torch.float, device=device),
                        bins=4, max=3),
            torch.tensor([0, 1, 1, 0], dtype=torch.float, device=device))
        # tensor with nan -- should throw a RuntimeError
        with self.assertRaisesRegex(RuntimeError, r'range of \[nan, nan\] is not finite'):
            torch.histc(torch.tensor([float("nan")], dtype=torch.float, device=device))
        # tensors with min > max -- should throw a RuntimeError
        with self.assertRaisesRegex(RuntimeError, "max must be larger than min"):
            torch.histc(torch.tensor([1., 2., 3.], dtype=torch.float, device=device),
                        bins=4, min=5, max=1)

        # test against numpy.histogram()
        def test_against_np(tensor, bins=100, min=0, max=0):
            if min == 0 and max == 0:
                min = tensor.min().item()
                max = tensor.max().item()
            nparr = tensor.cpu().numpy()
            actual = torch.histc(tensor, bins=bins, min=min, max=max)
            expected = torch.from_numpy(np.histogram(nparr, bins=bins, range=(min, max))[0])
            actual_cpu = actual.cpu()
            # NB: Numpy returns a int64 tensor, like normal people...
            self.assertEqual(actual, expected.to(actual_cpu))

        test_against_np(torch.tensor([1., 2, 1], device=device))
        test_against_np(torch.randn(5000, device=device))

        # Test bins arg
        test_against_np(torch.randn(301, device=device), bins=10)

        # Test truncated range
        test_against_np(torch.randn(201, device=device), min=0.1, max=1)

        noncontig = torch.randn(100, 3, device=device)[:, 2]
        test_against_np(noncontig)

        multidim = torch.randn(3, 5, 7, 2, device=device)
        test_against_np(multidim)

        expanded = torch.randn(1, 5, 1, 2, device=device).expand(3, 5, 7, 2)
        test_against_np(expanded)

    """
    Runs torch.histogram and numpy.histogram on the specified input parameters
    and asserts that their output is equal.
    """
    def _test_histogram_numpy(self, t, bins, bin_range, weights, density):
        def to_np(t):
            if not torch.is_tensor(t):
                return t
            else:
                return t.cpu().numpy()

        # Wrapper around numpy.histogram performing conversions between torch tensors and numpy arrays.
        def reference_histogram(self, t, bins, bin_range, weights, density, dtype):
            (np_t, np_bins, np_weights) = map(to_np, [t, bins, weights])
            (np_hist, np_bin_edges) = np.histogram(np_t, np_bins, range=bin_range, weights=np_weights, density=density)
            return (torch.from_numpy(np_hist).to(dtype), torch.from_numpy(np_bin_edges).to(dtype))

        # Doesn't pass a 'range' kwarg unless necessary because the override of histogram with Tensor bins doesn't accept one
        if bin_range:
            (actual_hist, actual_bin_edges) = torch.histogram(t, bins, range=bin_range, weight=weights, density=density)
        else:
            (actual_hist, actual_bin_edges) = torch.histogram(t, bins, weight=weights, density=density)

        (expected_hist, expected_bin_edges) = reference_histogram(self, t, bins, bin_range, weights, density, actual_hist.dtype)

        """
        Works around linspace discrepancies by passing torch's constructed bin_edges to numpy.
        When bin edges are not explicitly defined, histogram uses the linspace operator internally
        to construct the sequence of bin edges. In some cases, torch.linspace output differs slightly
        from numpy.linspace output.
        Issue: https://github.com/pytorch/pytorch/issues/58758
        """
        if not torch.is_tensor(bins):
            self.assertEqual(actual_bin_edges, expected_bin_edges, atol=1e-5, rtol=1e-5)
            # Calls numpy.histogram again, passing torch's actual_bin_edges as the bins argument
            (expected_hist, expected_bin_edges) = reference_histogram(
                self, t, actual_bin_edges, bin_range, weights, density, actual_hist.dtype)

        self.assertEqual(actual_hist, expected_hist)
        self.assertEqual(actual_bin_edges, expected_bin_edges)

    @onlyCPU
    @dtypes(torch.float32, torch.float64)
    def test_histogram(self, device, dtype):
        shapes = (
            (),
            (0,),
            (1,),
            (1, 5),
            (3, 5),
            (1, 5, 1),
            (2, 3, 5))

        for contig, bins_contig, bin_ct, weighted, density, shape in \
                product([True, False], [True, False], range(1, 10), [True, False], [True, False], shapes):
            values = make_tensor(shape, device, dtype, low=-9, high=9, noncontiguous=not contig)
            weights = make_tensor(shape, device, dtype, low=0, high=9, noncontiguous=not contig) if weighted else None

            # Tests passing just the bin_ct
            self._test_histogram_numpy(values, bin_ct, None, weights, density)

            # Tests with caller-specified histogram range
            bin_range = sorted((random.uniform(-9, 9), random.uniform(-9, 9)))
            self._test_histogram_numpy(values, bin_ct, bin_range, weights, density)

            # Tests with range min=max
            bin_range[1] = bin_range[0]
            self._test_histogram_numpy(values, bin_ct, bin_range, weights, density)

            # Tests with caller-specified bin edges
            bin_edges = make_tensor(bin_ct + 1, device, dtype, low=-9, high=9).msort()
            if not bins_contig:
                # Necessary because msort always produces contiguous output
                bin_edges_noncontig = make_tensor(bin_ct + 1, device, dtype, noncontiguous=not bins_contig)
                bin_edges_noncontig.copy_(bin_edges)
                bin_edges = bin_edges_noncontig
            self.assertEqual(bin_edges.is_contiguous(), bins_contig)
            self._test_histogram_numpy(values, bin_edges, None, weights, density)

            # Tests with input tensor in which all elements are equal
            elt = random.uniform(-9, 9)
            values = make_tensor(shape, device, dtype, low=elt, high=elt, noncontiguous=not contig)
            self._test_histogram_numpy(values, bin_ct, bin_range, weights, density)
            self._test_histogram_numpy(values, bin_edges, None, weights, density)

            # Tests with input equal to bin_edges
            weights = make_tensor(bin_ct + 1, device, dtype, low=0, high=9, noncontiguous=not contig) if weighted else None
            self._test_histogram_numpy(bin_edges, bin_edges, None, weights, density)

        # Tests values of default args
        for bin_ct, shape in product(range(1, 10), shapes):
            values = make_tensor(shape, device, dtype, low=-9, high=9)
            (actual_hist, actual_bin_edges) = torch.histogram(values, bin_ct)
            (expected_hist, expected_bin_edges) = torch.histogram(
                values, bin_ct, range=None, weight=None, density=False)
            self.assertEqual(actual_hist, expected_hist)
            self.assertEqual(actual_bin_edges, expected_bin_edges)

    @onlyCPU
    @dtypes(torch.float32, torch.float64)
    def test_histogram_error_handling(self, device, dtype):
        with self.assertRaisesRegex(RuntimeError, '\"histogram_cpu\" not implemented for'):
            values = make_tensor((), device, dtype=torch.int32)
            torch.histogram(values, 1)

        inconsistent_dtype = torch.float32 if dtype != torch.float32 else torch.float64

        with self.assertRaisesRegex(RuntimeError, 'input tensor and bins tensor should have the same dtype'):
            values = make_tensor((), device, dtype=dtype)
            bins = make_tensor((), device, dtype=inconsistent_dtype)
            torch.histogram(values, bins)

        with self.assertRaisesRegex(RuntimeError, 'input tensor and weight tensor should have the same dtype'):
            values = make_tensor((), device, dtype=dtype)
            weight = make_tensor((), device, dtype=inconsistent_dtype)
            torch.histogram(values, 1, weight=weight)

        with self.assertRaisesRegex(RuntimeError, 'input tensor and hist tensor should have the same dtype'):
            values = make_tensor((), device, dtype=dtype)
            hist = make_tensor((), device, dtype=inconsistent_dtype)
            bin_edges = make_tensor((), device, dtype=dtype)
            torch.histogram(values, 1, out=(hist, bin_edges))

        with self.assertRaisesRegex(RuntimeError, 'input tensor and bin_edges tensor should have the same dtype'):
            values = make_tensor((), device, dtype=dtype)
            hist = make_tensor((), device, dtype=dtype)
            bin_edges = make_tensor((), device, dtype=inconsistent_dtype)
            torch.histogram(values, 1, out=(hist, bin_edges))

        with self.assertRaisesRegex(RuntimeError, 'bins tensor should have dimension 1'):
            t = make_tensor((2, 2), device, dtype=dtype)
            torch.histogram(t, t)

        with self.assertRaisesRegex(RuntimeError, 'bins tensor should have at least 1 element'):
            t = make_tensor((0), device, dtype=dtype)
            torch.histogram(t, t)

        with self.assertRaisesRegex(RuntimeError, 'bins must be > 0'):
            values = make_tensor((), device, dtype=dtype)
            torch.histogram(values, -1)

        with self.assertRaisesRegex(RuntimeError, 'input tensor and weight tensor should have the same shape'):
            values = make_tensor((2, 2), device, dtype=dtype)
            weight = make_tensor((1), device, dtype=dtype)
            torch.histogram(values, 1, weight=weight)

        with self.assertRaisesRegex(RuntimeError, 'hist tensor must be contiguous'):
            values = make_tensor((), device, dtype=dtype)
            hist = make_tensor((2), device, dtype=dtype, noncontiguous=True)
            bin_edges = make_tensor((), device, dtype=dtype)
            torch.histogram(values, 2, out=(hist, bin_edges))

        with self.assertRaisesRegex(TypeError, 'received an invalid combination of arguments'):
            values = make_tensor((), device, dtype=dtype)
            bin_edges = make_tensor((), device, dtype=dtype)
            torch.histogram(values, bin_edges, range=(0, 1))

        with self.assertRaisesRegex(RuntimeError, 'min should not exceed max'):
            values = make_tensor((), device, dtype=dtype)
            torch.histogram(values, 2, range=(1, 0))

        with self.assertRaisesRegex(RuntimeError, r'range of \[nan, nan\] is not finite'):
            values = torch.tensor([float("nan")], device=device, dtype=dtype)
            torch.histogram(values, 2)

    # Tests to ensure that reduction functions employing comparison operators are usable when there
    # exists a zero dimension (i.e. when the the tensors are empty) in the tensor. These tests specifically
    # cater to functions where specifying the `dim` parameter is necessary.
    def test_tensor_compare_ops_empty(self, device):
        shape = (2, 0, 4)
        master_input = torch.randn(shape, device=device)
        np_input = np.empty(shape)
        test_functions = [
            ('amax', torch.amax, np.amax),
            ('amin', torch.amin, np.amin),
            ('max', lambda *args, **kwargs: torch.max(*args, **kwargs).values, np.max),
            ('min', lambda *args, **kwargs: torch.min(*args, **kwargs).values, np.min),
            ('median', lambda *args, **kwargs: torch.median(*args, **kwargs).values, np.median),
        ]

        for name, fn, np_function in test_functions:
            # Check if reduction happens along the specified dim with and without keepdim. Check with
            # numpy to maintain compatibility with numpy functions.
            error_msg = f"test function: {name}"
            self.assertEqual(torch.empty((2, 0), device=device), fn(master_input, dim=2), msg=error_msg)
            self.assertEqual(np_function(np_input, axis=2),
                             fn(master_input, dim=2).cpu().numpy(), msg=error_msg, exact_dtype=False)

            self.assertEqual(torch.empty((2, 0), device=device), fn(master_input, dim=-1), msg=error_msg)
            self.assertEqual(np_function(np_input, axis=-1),
                             fn(master_input, dim=-1).cpu().numpy(), msg=error_msg, exact_dtype=False)

            self.assertEqual(torch.empty((2, 0, 1), device=device), fn(master_input, dim=2, keepdim=True),
                             msg=error_msg)
            self.assertEqual(np_function(np_input, axis=2, keepdims=True),
                             fn(master_input, dim=2, keepdim=True).cpu().numpy(), msg=error_msg, exact_dtype=False)

            self.assertEqual(torch.empty((2, 0, 1), device=device), fn(master_input, dim=-1, keepdim=True),
                             msg=error_msg)
            self.assertEqual(np_function(np_input, axis=-1, keepdims=True),
                             fn(master_input, dim=-1, keepdim=True).cpu().numpy(), msg=error_msg, exact_dtype=False)

            # Check if function raises error on specified zero'd dimension as reduction dim.
            self.assertRaisesRegex(IndexError, "Expected reduction dim", lambda: fn(master_input, dim=1))

    # Tests to ensure that reduction of zero-dim tensors (i.e. empty tensors) using comparison operators
    # raises an error if no `dim` parameter is specified. This exists separately from tests in
    # test_tensot_compare_ops_empty because not specifying a `dim` parameter in the former tests does
    # not throw errors. Also, checking the return type of argmax requires supplying a different dtype
    # argument than that for the input tensor. There is also variantion in numpy testing.
    def test_tensor_compare_ops_argmax_argmix_kthvalue_dim_empty(self, device):
        shape = (2, 0, 4)
        master_input = torch.randn(shape, device=device)
        np_input = np.empty(shape)
        test_functions = [
            ('argmax', torch.argmax, {'dtype': torch.int64}, np.argmax),
            ('argmin', torch.argmin, {'dtype': torch.int64}, np.argmin),
            ('kthvalue', lambda *args, k=1, **kwargs: torch.kthvalue(*args, k=1, **kwargs).values,
             {}, lambda *args, k=1, axis=None, **kwargs: np.partition(*args, k, **kwargs).take(k - 1, axis=axis))
        ]

        for name, fn, dtype, np_function in test_functions:
            error_msg = f"test function: {name}"
            self.assertEqual(torch.empty((2, 0), device=device, **dtype), fn(master_input, dim=2), msg=error_msg)
            self.assertEqual(
                np_function(np_input, axis=2), fn(master_input, dim=2).cpu().numpy(), msg=error_msg, exact_dtype=False
            )

            self.assertEqual(torch.empty((2, 0), device=device, **dtype), fn(master_input, dim=-1), msg=error_msg)
            self.assertEqual(
                np_function(np_input, axis=-1), fn(master_input, dim=-1).cpu().numpy(), msg=error_msg, exact_dtype=False
            )

            # keepdim variant does not exist for numpy
            self.assertEqual(torch.empty((2, 0, 1), device=device, **dtype), fn(master_input, dim=2, keepdim=True),
                             msg=error_msg)
            self.assertEqual(torch.empty((2, 0, 1), device=device, **dtype), fn(master_input, dim=-1, keepdim=True),
                             msg=error_msg)

            # Check if function raises error on specified zero'd dimension as reduction dim.
            self.assertRaisesRegex(IndexError, "Expected reduction dim", lambda: fn(master_input, dim=1))
            if name != 'kthvalue':
                self.assertRaisesRegex(IndexError, "Expected reduction dim", lambda: fn(master_input))

    # Tests to ensure that reduction of zero-dim tensors (i.e. empty tensors) using math operators works when a
    # non-zero dim is specified for the reduction and throws an error when the dim specified is 0. Although
    # there is some repetition with test_tensor_compare_ops_optional_dim_empty and test_tensor_compare_ops_empty,
    # these tests are kept separate since tests for math operators also require checking for correctness of the
    # returned data using allclose() or isinf() which does not exists in the former tests.
    @skipIfNoSciPy
    def test_tensor_reduce_ops_empty(self, device):
        from scipy.special import logsumexp
        shape = (2, 0, 4)
        master_input = torch.randn(shape, device=device)
        np_input = np.empty(shape)
        test_functions = [
            ('prod', torch.prod, 1., np.prod),
            ('sum', torch.sum, 0., np.sum),
            ('norm', torch.norm, 0., np.linalg.norm),
            ('mean', torch.mean, nan, np.mean),
            ('var', torch.var, nan, np.var),
            ('std', torch.std, nan, np.std),
            ('logsumexp', torch.logsumexp, -inf, logsumexp),
        ]

        for name, fn, return_value, np_function in test_functions:
            # Check if reduction happens along the specified dimension.
            error_msg = f"test function: {name}"
            self.assertEqual(torch.empty((2, 0), device=device), fn(master_input, dim=2), msg=error_msg)
            self.assertEqual(np_function(np_input, axis=2), fn(master_input, dim=2).cpu().numpy(), msg=error_msg,
                             exact_dtype=False)

            self.assertEqual(torch.empty((2, 0), device=device), fn(master_input, dim=-1), msg=error_msg)
            self.assertEqual(np_function(np_input, axis=-1), fn(master_input, dim=-1).cpu().numpy(), msg=error_msg,
                             exact_dtype=False)

            self.assertEqual(torch.empty((2, 0, 1), device=device), fn(master_input, dim=2, keepdim=True), msg=error_msg)
            self.assertEqual(np_function(np_input, axis=2, keepdims=True), fn(master_input, dim=2, keepdim=True),
                             msg=error_msg, exact_dtype=False)

            self.assertEqual(torch.empty((2, 0, 1), device=device), fn(master_input, dim=-1, keepdim=True), msg=error_msg)
            self.assertEqual(np_function(np_input, axis=-1, keepdims=True), fn(master_input, dim=-1, keepdim=True),
                             msg=error_msg, exact_dtype=False)

            # Check if returned data is correct.
            check_func = (torch.testing.assert_allclose if math.isnan(return_value) or math.isinf(return_value) else
                          self.assertEqual)

            check_func(torch.full((2, 4), return_value, device=device), fn(master_input, dim=1), msg=error_msg)
            check_func(torch.full((2, 4), return_value, device=device), fn(master_input, dim=-2), msg=error_msg)
            check_func(torch.full((2, 1, 4), return_value, device=device), fn(master_input, dim=1, keepdim=True), msg=error_msg)
            check_func(torch.full((2, 1, 4), return_value, device=device), fn(master_input, dim=-2, keepdim=True), msg=error_msg)

            if name != 'logsumexp':
                # The scipy function does not work for reduction the zero dimension
                check_func(np.float32(np_function(np_input, axis=1)), fn(master_input, dim=1).cpu().numpy(), msg=error_msg)
                check_func(np.float32(np_function(np_input, axis=-2)), fn(master_input, dim=-2).cpu().numpy(), msg=error_msg)
                check_func(np.float32(np_function(np_input, axis=1, keepdims=True)),
                           fn(master_input, dim=1, keepdim=True).cpu().numpy(),
                           msg=error_msg)
                check_func(np.float32(np_function(np_input, axis=-2, keepdims=True)),
                           fn(master_input, dim=-2, keepdim=True).cpu().numpy(),
                           msg=error_msg)

                # logsumexp throws a type error when not specifying dim so test separately.
                check_func(torch.full((), return_value, device=device), fn(master_input), msg=error_msg)
            else:
                self.assertRaises(TypeError, lambda: fn(master_input))

    # Tests to ensure that any() and all() functions work with zero-dim tensors. Kept separate from
    # other tests for checking reduction with zero-dim tensors because these tests have significantly
    # different testing behaviour than that used for the former tests.
    def test_reduction_empty_any_all(self, device):
        shape = (2, 0, 4)
        x = torch.randn(shape, device=device)

        for dtype in torch.testing.get_all_dtypes(include_half=True, include_bfloat16=False,
                                                  include_bool=True, include_complex=True):
            # Refer: [all, any uint8 compatibility]
            if dtype == torch.uint8:
                out_dtype = torch.uint8
            else:
                out_dtype = torch.bool  # output of all/any is bool irrespective of input dtype

            xb = x.to(dtype)
            yb = x.to(dtype)
            # any
            self.assertEqual((2, 0), xb.any(2).shape)
            self.assertEqual((2, 0, 1), xb.any(2, keepdim=True).shape)
            self.assertEqual(torch.zeros((2, 4), device=device, dtype=out_dtype), xb.any(1))
            self.assertEqual(torch.zeros((2, 1, 4), device=device, dtype=out_dtype), xb.any(1, keepdim=True))
            self.assertEqual(torch.zeros((), device=device, dtype=out_dtype), xb.any())

            # all
            self.assertEqual((2, 0), xb.all(2).shape)
            self.assertEqual((2, 0, 1), xb.all(2, keepdim=True).shape)
            self.assertEqual(torch.ones((2, 4), device=device, dtype=out_dtype), xb.all(1))
            self.assertEqual(torch.ones((2, 1, 4), device=device, dtype=out_dtype), xb.all(1, keepdim=True))
            self.assertEqual(torch.ones((), device=device, dtype=out_dtype), xb.all())

instantiate_device_type_tests(TestReductions, globals())

if __name__ == '__main__':
    run_tests()<|MERGE_RESOLUTION|>--- conflicted
+++ resolved
@@ -234,8 +234,32 @@
         result = op(t, *args, **kwargs)
         self.assertEqual(result, torch.nan)
 
-<<<<<<< HEAD
-    # NumPy does not support BFloat16
+    @ops(filter(lambda op: op.nan_policy == 'omit', reduction_op_db),
+         allowed_dtypes=floating_and_complex_types_and(torch.bfloat16, torch.float16))
+    def test_nan_policy_omit(self, device, dtype, op: ReductionOpInfo):
+        """Tests that NaN values do not affect the result."""
+        t = torch.tensor([0, torch.nan, 2])
+        args, kwargs = next(op.generate_args_kwargs(t))
+        result = op(t, *args, **kwargs)
+        self.assertEqual(result, op(t[~t.isnan()], *args, **kwargs))
+
+    @ops(reduction_op_db)
+    def test_non_contiguous_input(self, device, dtype, op: ReductionOpInfo):
+        """Tests reducing along non contiguous dimensions"""
+        for ndim in range(1, 4):
+            shape = list(torch.randint(1, 5, (ndim,)))
+            t = make_tensor(shape, device, dtype, noncontiguous=True)
+            for kwargs in _generate_reduction_kwargs(ndim, op.supports_multiple_dims):
+                dim = kwargs.pop('dim')
+                keepdim = kwargs.pop('keepdim')
+                for args, kwargs in op.generate_args_kwargs(t, dim=dim):
+                    res = op(t, *args, dim=dim, keepdim=keepdim, **kwargs)
+                    ref = op(t.contiguous(), *args, dim=dim, keepdim=keepdim, **kwargs)
+                    self.assertEqual(res, ref)
+
+    # NumPy does not support BFloat16 so we don't test that agains
+    # reference implementations
+
     @ops(filter(lambda op: op.reference is not None, reduction_op_db),
          allowed_dtypes=get_all_dtypes(include_bfloat16=False))
     def test_ref_scalar_input(self, device, dtype, op: ReductionOpInfo):
@@ -270,30 +294,6 @@
             res = op(t, *args, **kwargs)
             ref = op.reference(t, *args, **kwargs)
             self.assertEqual(res, ref, atol=1e-03, rtol=1e-03)
-
-    @ops(reduction_op_db)
-    def test_non_contiguous_input(self, device, dtype, op: ReductionOpInfo):
-        """Tests reducing along non contiguous dimensions"""
-        for ndim in range(1, 4):
-            shape = list(torch.randint(1, 5, (ndim,)))
-            t = make_tensor(shape, device, dtype, noncontiguous=True)
-            for kwargs in _generate_reduction_kwargs(ndim, op.supports_multiple_dims):
-                dim = kwargs.pop('dim')
-                keepdim = kwargs.pop('keepdim')
-                for args, kwargs in op.generate_args_kwargs(t, dim=dim):
-                    res = op(t, *args, dim=dim, keepdim=keepdim, **kwargs)
-                    ref = op(t.contiguous(), *args, dim=dim, keepdim=keepdim, **kwargs)
-                    self.assertEqual(res, ref)
-=======
-    @ops(filter(lambda op: op.nan_policy == 'omit', reduction_op_db),
-         allowed_dtypes=floating_and_complex_types_and(torch.bfloat16, torch.float16))
-    def test_nan_policy_omit(self, device, dtype, op: ReductionOpInfo):
-        """Tests that NaN values do not affect the result."""
-        t = torch.tensor([0, torch.nan, 2])
-        args, kwargs = next(op.generate_args_kwargs(t))
-        result = op(t, *args, **kwargs)
-        self.assertEqual(result, op(t[~t.isnan()], *args, **kwargs))
->>>>>>> b195916d
 
     ###########################################################################
     # TODO: Legacy tests - port to ReductionOpInfo
