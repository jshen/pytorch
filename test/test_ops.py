from functools import partial, wraps
import warnings

import torch

from torch.testing import \
    (FileCheck, floating_and_complex_types_and)
from torch.testing._internal.common_utils import \
    (TestCase, is_iterable_of_tensors, run_tests, IS_SANDCASTLE, clone_input_helper, make_tensor,
     gradcheck, gradgradcheck)
from torch.testing._internal.common_methods_invocations import \
    (op_db,)
from torch.testing._internal.common_device_type import \
    (instantiate_device_type_tests, ops, onlyOnCPUAndCUDA, skipCUDAIfRocm, OpDTypes)
from torch.testing._internal.common_jit import JitCommonTestCase, check_against_reference

from torch.testing._internal.jit_metaprogramming_utils import create_script_fn, create_traced_fn, \
    check_alias_annotation
from torch.testing._internal.jit_utils import disable_autodiff_subgraph_inlining
from collections.abc import Sequence
<<<<<<< HEAD
=======

>>>>>>> 94cc681f

# Tests that apply to all operators
class TestOpInfo(TestCase):
    exact_dtype = True

    # Verifies that ops have their unsupported dtypes
    #   registered correctly by testing that each claimed unsupported dtype
    #   throws a runtime error
    @skipCUDAIfRocm
    @onlyOnCPUAndCUDA
    @ops(op_db, dtypes=OpDTypes.unsupported)
    def test_unsupported_dtypes(self, device, dtype, op):
        # sample_inputs can have a function for generating the input that doesn't work for specified dtype
        # https://github.com/pytorch/pytorch/issues/49024
        with self.assertRaises(RuntimeError):
            samples = op.sample_inputs(device, dtype)
            for sample in samples:
                op(sample.input, *sample.args, **sample.kwargs)

    # Verifies that ops have their supported dtypes
    #   registered correctly by testing that each claimed supported dtype
    #   does NOT throw a runtime error
    # In addition verifies that the generated sample_inputs have the requested device and dtype
    @onlyOnCPUAndCUDA
    @ops(op_db, dtypes=OpDTypes.supported)
    def test_supported_dtypes(self, device, dtype, op):
        for sample in op.sample_inputs(device, dtype):
            op(sample.input, *sample.args, **sample.kwargs)
            # NOTE: only check the first tensor in the iterable of tensors
            sample_input = sample.input[0] if is_iterable_of_tensors(sample.input) else sample.input
            self.assertTrue(sample_input.dtype == dtype)
            self.assertTrue(sample_input.device.type == self.device_type)

    # Verifies that backward for each supported floating or complex dtype
    #   does NOT throw a runtime error.
    # TODO: support multi-tensor outputs
    @onlyOnCPUAndCUDA
    @ops(op_db, dtypes=OpDTypes.supported_backward,
         allowed_dtypes=floating_and_complex_types_and(torch.float16, torch.bfloat16))
    def test_supported_backward(self, device, dtype, op):
        if not op.supports_autograd:
            self.skipTest("Skipped! Autograd not supported.")

        for sample in op.sample_inputs(device, dtype, requires_grad=True):
            result = op(sample.input, *sample.args, **sample.kwargs)
            if not isinstance(result, torch.Tensor):
                continue
            if sample.output_process_fn_grad is not None:
                result = sample.output_process_fn_grad(result)
            result.sum().backward()


# gradcheck requires double precision
_gradcheck_ops = partial(ops, dtypes=OpDTypes.supported,
                         allowed_dtypes=[torch.double, torch.cdouble])


class TestGradients(TestCase):
    exact_dtype = True

    # Copies inputs to inplace operations to avoid inplace modifications
    #   to leaves requiring gradient
    def _get_safe_inplace(self, inplace_variant):
        @wraps(inplace_variant)
        def _fn(t, *args, **kwargs):
            return inplace_variant(t.clone(), *args, **kwargs)

        return _fn

    def _check_helper(self, device, dtype, op, variant, check, *, check_forward_ad=False):
        if variant is None:
            self.skipTest("Skipped! Variant not implemented.")
        if not op.supports_dtype(dtype, torch.device(device).type):
            self.skipTest(f"Skipped! {op.name} does not support dtype {str(dtype)}")

        def is_inplace(variant):
            if hasattr(variant, "__wrapped__"):
                return variant.__wrapped__ is op.get_inplace()
            return variant is op.get_inplace()

        include_conjugated_inputs = op.test_conjugated_samples and dtype.is_complex
        samples = op.sample_inputs(device, dtype, requires_grad=True, include_conjugated_inputs=include_conjugated_inputs)

        for sample in samples:
            if sample.broadcasts_input and is_inplace(variant):
                continue

            # Note on TensorList inputs
            #
            # gradcheck does not support TensorList inputs so here we pass TensorList
            # inputs of size n as n single Tensor inputs to gradcheck and wrap the op
            # in a function that puts the n Tensor inputs back into a TensorList
            def fn(*inputs):
                # Put tensors back into TensorList since we splat them when passing to gradcheck
                if is_iterable_of_tensors(sample.input):
                    n = len(sample.input)
                    inputs = (inputs[:n], *inputs[n:])
                output = op.gradcheck_wrapper(variant, *inputs, **sample.kwargs)
                if sample.output_process_fn_grad is not None:
                    return sample.output_process_fn_grad(output)
                return output

            # Splat TensorList inputs into single Tensor inputs
            gradcheck_args = (sample.input,) if isinstance(sample.input, torch.Tensor) else tuple(sample.input)
            gradcheck_args += sample.args

            if check == 'gradcheck':
                self.assertTrue(gradcheck(fn, gradcheck_args,
                                          check_batched_grad=op.check_batched_grad,
                                          check_grad_dtypes=True,
                                          nondet_tol=op.gradcheck_nondet_tol,
                                          fast_mode=op.gradcheck_fast_mode,
                                          check_forward_ad=check_forward_ad))
            elif check == 'gradgradcheck':
                self.assertFalse(check_forward_ad, msg="Cannot run forward AD check for gradgradcheck")
                self.assertTrue(gradgradcheck(fn, gradcheck_args,
                                              gen_non_contig_grad_outputs=False,
                                              check_batched_grad=op.check_batched_gradgrad,
                                              check_grad_dtypes=True,
                                              nondet_tol=op.gradcheck_nondet_tol,
                                              fast_mode=op.gradcheck_fast_mode))
                self.assertTrue(gradgradcheck(fn, gradcheck_args,
                                              gen_non_contig_grad_outputs=True,
                                              check_batched_grad=op.check_batched_gradgrad,
                                              check_grad_dtypes=True,
                                              nondet_tol=op.gradcheck_nondet_tol,
                                              fast_mode=op.gradcheck_fast_mode))
            else:
                self.assertTrue(False, msg="Unknown check requested!")

    def _grad_test_helper(self, device, dtype, op, variant, *, check_forward_ad=False):
        return self._check_helper(device, dtype, op, variant, 'gradcheck', check_forward_ad=check_forward_ad)

    def _gradgrad_test_helper(self, device, dtype, op, variant):
        return self._check_helper(device, dtype, op, variant, 'gradgradcheck')

    def _skip_helper(self, op, device, dtype):
        if not op.supports_autograd:
            self.skipTest("Skipped! autograd not supported.")
        if not op.supports_complex_autograd(torch.device(device).type) and dtype.is_complex:
            self.skipTest("Skipped! Complex autograd not supported.")

    # Tests that gradients are computed correctly
    @_gradcheck_ops(op_db)
    def test_fn_grad(self, device, dtype, op):
        self._skip_helper(op, device, dtype)
        self._grad_test_helper(device, dtype, op, op.get_op())

    # Method grad (and gradgrad, see below) tests are disabled since they're
    #   costly and redundant with function grad (and gradgad) tests
    # @_gradcheck_ops(op_db)
    # def test_method_grad(self, device, dtype, op):
    #     self._skip_helper(op, device, dtype)
    #     self._grad_test_helper(device, dtype, op, op.get_method())

    @_gradcheck_ops(op_db)
    def test_inplace_grad(self, device, dtype, op):
        self._skip_helper(op, device, dtype)
        if not op.inplace_variant or not op.supports_inplace_autograd:
            self.skipTest("Skipped! Operation does not support inplace autograd.")
        self._grad_test_helper(device, dtype, op, self._get_safe_inplace(op.get_inplace()))

    # Test that gradients of gradients are computed correctly
    @_gradcheck_ops(op_db)
    def test_fn_gradgrad(self, device, dtype, op):
        self._skip_helper(op, device, dtype)
        if not op.supports_gradgrad:
            self.skipTest("Skipped! Operation does not support gradgrad")
        self._gradgrad_test_helper(device, dtype, op, op.get_op())

    # Test that gradients of gradients are properly raising
    @_gradcheck_ops(op_db)
    def test_fn_fail_gradgrad(self, device, dtype, op):
        self._skip_helper(op, device, dtype)
        if op.supports_gradgrad:
            self.skipTest("Skipped! Operation does support gradgrad")

        err_msg = r"derivative for .* is not implemented"
        with self.assertRaisesRegex(RuntimeError, err_msg):
            self._gradgrad_test_helper(device, dtype, op, op.get_op())

    # Method gradgrad (and grad, see above) tests are disabled since they're
    #   costly and redundant with function gradgrad (and grad) tests
    # @_gradcheck_ops(op_db)
    # def test_method_gradgrad(self, device, dtype, op):
    #     self._skip_helper(op, device, dtype)
    #     self._gradgrad_test_helper(device, dtype, op, op.get_method())

    @_gradcheck_ops(op_db)
    def test_inplace_gradgrad(self, device, dtype, op):
        self._skip_helper(op, device, dtype)
        if not op.inplace_variant or not op.supports_inplace_autograd:
            self.skipTest("Skipped! Operation does not support inplace autograd.")
        self._gradgrad_test_helper(device, dtype, op, self._get_safe_inplace(op.get_inplace()))

    @_gradcheck_ops(op_db)
    def test_forward_mode_AD(self, device, dtype, op):
        self._skip_helper(op, device, dtype)

        if op.supports_forward_ad:
            self._grad_test_helper(device, dtype, op, op.get_op(), check_forward_ad=True)
        else:
            err_msg = r"Trying to use forward AD with .* that does not support it\."
            hint_msg = ("Running forward AD for an OP that has does not support it did not "
                        "raise any error. If your op supports forward AD, you should set supports_forward_ad=True")
            with self.assertRaisesRegex(RuntimeError, err_msg, msg=hint_msg):
                self._grad_test_helper(device, dtype, op, op.get_op(), check_forward_ad=True)


# Tests operators for consistency between JIT and eager, also checks
#   correctness of JIT specific alias schemas and intended
#   autodifferentiation behavior.
# Inherits from JitCommonTestCase instead of TestCase directly to share
#   functionality with original test_jit.py method operator tests
class TestCommon(JitCommonTestCase):
    exact_dtype = True

    # variant testing is only done with torch.float and torch.cfloat to avoid
    #   excessive test times and maximize signal to noise ratio
    _variant_ops = partial(ops, dtypes=OpDTypes.supported,
                           allowed_dtypes=(torch.float, torch.cfloat))

    # alias testing is only done with troch.float for the same reason
    _alias_ops = partial(ops, dtypes=OpDTypes.supported,
                         allowed_dtypes=(torch.float,))

    # Tests that the forward and backward passes of operations produce the
    #   same values for the cross-product of op variants (method, inplace)
    #   against eager's gold standard op function variant
    @_variant_ops(op_db)
    def test_variant_consistency_eager(self, device, dtype, op):
        # Acquires variants (method variant, inplace variant, aliases)

        method = op.method_variant
        inplace = op.inplace_variant

        # list of all inplace ops: inplace variant + alias inplace variants if exist
        inplace_ops = [inplace, ]
        variants = [method, inplace]

        for a_op in op.aliases:
            variants.append(a_op.op)
            variants.append(a_op.method_variant)
            variants.append(a_op.inplace_variant)
            inplace_ops.append(a_op.inplace_variant)

        inplace_variants = tuple(filter(None, inplace_ops))
        variants = tuple(filter(None, variants))

        _requires_grad = (op.supports_autograd and
                          (dtype.is_floating_point or op.supports_complex_autograd(torch.device(device).type)))

        include_conjugated_inputs = op.test_conjugated_samples and dtype.is_complex
        samples = op.sample_inputs(device, dtype, requires_grad=_requires_grad, include_conjugated_inputs=include_conjugated_inputs)

        def _test_consistency_helper(samples, variants):
            for sample in samples:
                # TODO: Check grad for all Tensors requiring grad if sample.input is TensorList
                tensor = sample.input if isinstance(sample.input, torch.Tensor) else sample.input[0]

                # Computes function forward and backward values
                tensor.grad = None
                expected_forward = op(sample.input, *sample.args, **sample.kwargs)
                expected_grad = None

                output_process_fn_grad = sample.output_process_fn_grad if sample.output_process_fn_grad \
                    else lambda x: x

                # Skips inplace variants if the output dtype is not the same as
                #   the input dtype
                skip_inplace = False
                if (isinstance(expected_forward, torch.Tensor) and
                        expected_forward.dtype is not tensor.dtype):
                    skip_inplace = True

                # TODO: backward consistency only supported for single tensor outputs
                # TODO: backward consistency only checked on sample.input, not all
                #   tensor inputs
                # TODO: update to handle checking grads of all tensor inputs as
                #   derived from each tensor output
                if (op.supports_autograd and isinstance(expected_forward, torch.Tensor)
                        and (dtype.is_floating_point or op.supports_complex_autograd(torch.device(device).type))):
                    output_process_fn_grad(expected_forward).sum().backward()
                    expected_grad = tensor.grad

                # Test eager consistency
                for variant in variants:
                    # Skips inplace ops
                    if variant in inplace_ops and skip_inplace:
                        continue

                    # Compares variant's forward
                    # Note: copies the to-be-modified input when testing the inplace variant
                    tensor.grad = None
                    cloned = clone_input_helper(sample.input) if variant in inplace_ops else sample.input

                    if variant in inplace_ops and sample.broadcasts_input:
                        with self.assertRaises(RuntimeError,
                                               msg=('inplace variant either incorrectly allowed '
                                                    'resizing or you have marked the sample {}'
                                                    ' incorrectly with `broadcasts_self=True'.format(sample.summary()))):
                            variant_forward = variant(cloned,
                                                      *sample.args,
                                                      **sample.kwargs)
                        continue

                    variant_forward = variant(cloned,
                                              *sample.args,
                                              **sample.kwargs)
                    self.assertEqual(expected_forward, variant_forward)

                    # Compares variant's backward
                    if expected_grad is not None and \
                            (variant not in inplace_ops or op.supports_inplace_autograd):
                        output_process_fn_grad(variant_forward).sum().backward()
                        self.assertEqual(expected_grad, tensor.grad)

        _test_consistency_helper(samples, variants)

        def _test_inplace_preserve_storage(samples, variants):
            for sample in samples:
                # Skips inplace variants if the output dtype is not the same as
                #   the input dtype
                expected_forward = op(sample.input, *sample.args, **sample.kwargs)
                tensor = sample.input if isinstance(sample.input, torch.Tensor) else sample.input[0]
                skip_inplace = False
                if (isinstance(expected_forward, torch.Tensor) and
                        expected_forward.dtype is not tensor.dtype):
                    skip_inplace = True
                if skip_inplace:
                    return
                for variant in variants:
                    cloned = clone_input_helper(sample.input) if variant in inplace_ops else sample.input
                    inp_tensor = cloned if isinstance(cloned, torch.Tensor) else cloned[0]
                    data_ptr = inp_tensor.data_ptr()
                    variant_forward = variant(cloned,
                                              *sample.args,
                                              **sample.kwargs)
                    # TODO Support non-tensor outputs if they exist for inplace ops
                    if (isinstance(variant_forward, torch.Tensor)):
                        self.assertEqual(data_ptr, variant_forward.data_ptr(), atol=0, rtol=0)
                    else:
                        self.assertTrue(False, "Non-tensor outputs for inplace ops are not supported")

        if len(inplace_ops) > 0:
            inplace_samples = list(filter(lambda sample: not sample.broadcasts_input, samples))
            _test_inplace_preserve_storage(inplace_samples, inplace_variants)

    # Tests that the forward and backward passes of operations produce the
    #   same values for the cross-product of op variants (function, method, inplace)
    #   and runtimes (eager, traced, scripted).
    # TODO WARNING: inplace x {traced, scripted} not currently tested
    @_variant_ops(op_db)
    def test_variant_consistency_jit(self, device, dtype, op):
        _requires_grad = op.supports_autograd and (dtype.is_floating_point or
                                                   op.supports_complex_autograd(torch.device(device).type))

        include_conjugated_inputs = op.test_conjugated_samples and dtype.is_complex
        samples = op.sample_inputs(device, dtype, requires_grad=_requires_grad, include_conjugated_inputs=include_conjugated_inputs)

        for sample in samples:
            # Acquires variants to test
            func = op.get_op()
            method = op.get_method()
            variants = {
                # TODO: inplace tests currently fail, fix and add inplace variant
                'function': func, 'method': method,
            }

            # Test traced and scripted consistency
            for func_type, variant in variants.items():
                if variant is None:
                    continue

                # Create accessor for script function variant
                name = op.name + '_' if func_type == 'inplace' else op.name

                # run with disable_autodiff_subgraph_inlining(True) to test
                #   autodiff support. Context manager forces the graph to contain
                #   DifferentiableGraph nodes if they are present
                with disable_autodiff_subgraph_inlining():
                    # Check scripted forward, grad, and grad grad
                    script_fn = create_script_fn(self, name, func_type)

                    def out_fn(output):
                        # Processes the output for autograd
                        if sample.output_process_fn_grad is not None:
                            return sample.output_process_fn_grad(output)
                        return output

                    check_against_reference(self,
                                            script_fn,
                                            func,
                                            out_fn,
                                            (sample.input,) + sample.args,
                                            sample.kwargs,
                                            no_grad=not _requires_grad, no_gradgrad=not op.supports_gradgrad)

                    # Check traced forward, grad, and grad grad
                    traced_fn = create_traced_fn(self, variant)
                    check_against_reference(self,
                                            traced_fn,
                                            func,
                                            out_fn,
                                            (sample.input,) + sample.args,
                                            sample.kwargs,
                                            no_grad=not _requires_grad, no_gradgrad=not op.supports_gradgrad)

                    # Check alias annotation schema for correctness (make
                    #   sure inputs that aren't supposed to be modified aren't)
                    # Note: only runs in float32 and int64 because schema isn't affected by dtype,
                    #   so running it on all dtypes is would be excessive
                    if dtype in [torch.float32, torch.int32]:
                        check_alias_annotation(name, (sample.input,) + sample.args, sample.kwargs,
                                               func_type=func_type, aten_name=op.aten_name)

                    # Check autodifferentiation of nodes for traced and scripted graphs, only need to check once per sample
                    if dtype is torch.float32:
                        # Sandcastle doesn't fuse nodes
                        if IS_SANDCASTLE:
                            # fusible nodes are expected to be found in FusionGroups in the DifferentiableGraphs
                            nonfusible_nodes = op.autodiff_nonfusible_nodes + op.autodiff_fusible_nodes
                            fusible_nodes = []
                        else:
                            nonfusible_nodes = op.autodiff_nonfusible_nodes
                            fusible_nodes = op.autodiff_fusible_nodes

                        self.assertAutodiffNode(traced_fn.last_graph, op.assert_autodiffed, nonfusible_nodes, fusible_nodes)
                        self.assertAutodiffNode(script_fn.last_graph, op.assert_autodiffed, nonfusible_nodes, fusible_nodes)

    @_alias_ops((op for op in op_db if op.aliases))
    def test_jit_alias_remapping(self, device, dtype, op):
        samples = op.sample_inputs(device, dtype, requires_grad=True)
        if len(samples) == 0:
            self.skipTest("Skipped! No sample inputs!")

        # NOTE: only tests on first sample
        sample = samples[0]

        # [Scripting Data Preparation]
        # Prepare data for test scripting
        # Below we prepare strings of args/kwargs with and without type annotations.
        # These strings are inserted into function template strings which is then torch scripted.
        # - args string is ["t0"] corresponding to the "input" tensor required by the op
        # - args_annot_kw is the string for the template function signature, for example,
        # ["t0", "s0: float", "s1: bool", "max: float = 1.0", "min: float = 0.0"] ->
        #    def fn(t0, s0: float, s1: bool, max: float = 1.0, min: float = 0.0)
        # - args_kw is the string of args/kwargs used to call the op, same as args_annot_kw but
        # without type annotations
        args = ["t0"]

        def quote_strs(v):
            if isinstance(v, str):
                return f"'{v}'"

            return str(v)

        args_annot_kw = args + \
            [f"s{i}: {type(v).__name__}" for i, v in enumerate(sample.args)] + \
            [f"{k}: {type(v).__name__} = {quote_strs(v)}" for k, v in sample.kwargs.items()]
        args_kw = args + \
            [f"s{i}" for i in range(len(sample.args))] + \
            [f"{k}={quote_strs(v)}" for k, v in sample.kwargs.items()]

        # Prepare data for test tracing
        sample_args_kwargs = ()
        if len(sample.args) > 0:
            sample_args_kwargs += (sample.args, )
        if len(sample.kwargs) > 0:
            sample_args_kwargs += (sample.kwargs, )

        original_name = op.aten_name
        original_name_inplace = original_name + "_"
        expected_dtype = op(sample.input, *sample.args, **sample.kwargs).dtype

        for a_op in op.aliases:
            inplace = a_op.inplace_variant
            method_or_inplace = [a_op.inplace_variant, a_op.method_variant]
            variants = (v for v in (a_op.op, a_op.method_variant, a_op.inplace_variant) if v is not None)

            # Test scripting:
            for variant in variants:
                variant_name = variant.__name__
                op_name = original_name_inplace if variant is inplace else original_name

                if variant in method_or_inplace:
                    fn_template = '''
                        def _fn(t0{c}{args_annot_kw}):
                            return t0.{alias_name}({args_kw})
                    '''
                    # remove the first input tensor
                    script = fn_template.format(
                        c=", " if len(args_kw[1:]) > 1 or len(args_annot_kw[1:]) >= 1 else "",
                        args_annot_kw=", ".join(args_annot_kw[1:]),
                        args_kw=", ".join(args_kw[1:]),
                        alias_name=variant_name,
                    )
                else:
                    fn_template = '''
                        def _fn({args_annot_kw}):
                            return variant({args_kw})
                    '''
                    script = fn_template.format(
                        args_annot_kw=", ".join(args_annot_kw),
                        args_kw=", ".join(args_kw),
                    )
                scripted = torch.jit.CompilationUnit(script)._fn

                if (variant is inplace and not torch.can_cast(expected_dtype, dtype)):
                    try:
                        inp = clone_input_helper(sample.input)
                        scripted(inp, *sample.args, **sample.kwargs)
                    except Exception as e:
                        continue
                    self.fail("Inplace operation on integer tensor that should be promoted to float didn't fail!")

                inp = clone_input_helper(sample.input)
                scripted(inp, *sample.args, **sample.kwargs)
                inp = clone_input_helper(sample.input)
                graph = scripted.graph_for(inp, *sample.args, **sample.kwargs)
                FileCheck().check(op.aten_name).check_not(variant_name).run(graph)

            # Test tracing:
            for variant in variants:
                variant_name = variant.__name__
                op_name = original_name_inplace if variant is inplace else original_name

                def _fn(*sample_args, **sample_kwargs):
                    return variant(*sample_args, **sample_kwargs)

                inp = (clone_input_helper(sample.input),) + sample_args_kwargs
                traced = torch.jit.trace(_fn, *inp)
                inp = (clone_input_helper(sample.input),) + sample_args_kwargs
                traced(*inp)
                inp = (clone_input_helper(sample.input),) + sample_args_kwargs
                graph = traced.graph_for(*inp)
                FileCheck().check(op_name).check_not(variant_name).run(graph)

    # Validates ops implement the correct out= behavior
    # See https://github.com/pytorch/pytorch/wiki/Developer-FAQ#how-does-out-work-in-pytorch
    #   for a description of the correct behavior
    # TODO: operations that support out= but don't support float
    #   are not covered by this test.
    @ops(op_db, allowed_dtypes=(torch.float,))
    def test_out(self, device, dtype, op):
        # TODO: verify the op doesn't support the out= kwarg
        if not op.supports_out:
            self.skipTest("Skipped! Op doesn't support out= kwarg.")

        # NOTE: only tests on first sample
        samples = op.sample_inputs(device, dtype)
        sample = samples[0]

        # calls it normally to get the expected result
        expected = op(sample.input, *sample.args, **sample.kwargs)
        op_out = partial(op, sample.input, *sample.args, **sample.kwargs)

        # Short-circuits if output is not a single tensor or an
        #   iterable of tensors

        if not isinstance(expected, torch.Tensor) and not is_iterable_of_tensors(expected, include_empty=True):
            self.skipTest("Skipped! Only supports single tensor or iterable of tensor outputs.")

        # A wrapper around map that works with single tensors and always
        #   instantiates the map. Used below to apply transforms to
        #   single tensor and iterable tensor outputs.
        def _apply_out_transform(fn, out):
            if isinstance(out, torch.Tensor):
                return fn(out)

            # assumes (see above) that out is an iterable of tensors
            return tuple(map(fn, out))

        # Case 0: out= with the correct shape, dtype, and device
        #   but NaN values for floating point and complex tensors, and
        #   maximum values for integer tensors.
        #   Expected behavior: out= values have no effect on the computation.
        def _case_zero_transform(t):
            try:
                info = torch.iinfo(t.dtype)
                return torch.full_like(t, info.max)
            except TypeError as te:
                # for non-integer types fills with NaN
                return torch.full_like(t, float('nan'))

        out = _apply_out_transform(_case_zero_transform, expected)
        result = op_out(out=out)
        self.assertEqual(expected, out)

        # Checks that the returned value shares storage with out
        # NOTE: only checks on the CPU and CUDA device types since some
        #   device types don't have storage
        if self.device_type == 'cpu' or self.device_type == 'cuda':
            if isinstance(out, torch.Tensor):
                self.assertEqual(out.storage().data_ptr(), result.storage().data_ptr())
            else:
                for out_t, result_t in zip(out, result):
                    self.assertEqual(out_t.storage().data_ptr(), result_t.storage().data_ptr())

        # Case 1: out= with the correct shape, dtype, and device,
        #   but noncontiguous.
        #   Expected behavior: strides are respected and `out` storage is not changed.
        def _case_one_transform(t):
            return make_tensor(t.shape,
                               dtype=t.dtype,
                               device=t.device,
                               noncontiguous=True)

        # Extracts strides from a tensor or iterable of tensors into a tuple
        def _extract_strides(out):
            if isinstance(out, torch.Tensor):
                return (out.stride(),)

            # assumes (see above) that out is an iterable of tensors
            return tuple(map(lambda t: t.stride(), out))

        def _extract_data_ptrs(out):
            if isinstance(out, torch.Tensor):
                return (out.data_ptr(),)

            # assumes (see above) that out is an iterable of tensors
            return tuple(map(lambda t: t.data_ptr(), out))


        out = _apply_out_transform(_case_one_transform, expected)
        original_strides = _extract_strides(out)
        original_ptrs = _extract_data_ptrs(out)

        op_out(out=out)
        final_strides = _extract_strides(out)
        final_ptrs = _extract_data_ptrs(out)

        self.assertEqual(expected, out)
        self.assertEqual(original_strides, final_strides)
        self.assertEqual(original_ptrs, final_ptrs)

        # Case 2: out= with the correct dtype and device, but the wrong shape
        #   Expected behavior: resize with a warning.
        def _case_two_transform(t):
            wrong_shape = list(t.shape)

            if len(wrong_shape) == 0:
                # Handles scalar tensor case (empty list)
                wrong_shape = [2]
            else:
                wrong_shape[-1] = wrong_shape[-1] + 1
            return make_tensor(wrong_shape, dtype=t.dtype, device=t.device)

        out = _apply_out_transform(_case_two_transform, expected)
        msg_fail = "Resized a non-empty tensor but did not warn about it."
        with self.assertWarnsRegex(UserWarning, "An output with one or more elements", msg=msg_fail):
            op_out(out=out)
        self.assertEqual(expected, out)

        # Case 3: out= with the correct dtype and device, but an empty
        #   tensor.
        #   Expected behavior: resize without warning.
        def _case_three_transform(t):
            return make_tensor((0,),
                               dtype=t.dtype,
                               device=t.device)

        out = _apply_out_transform(_case_three_transform, expected)
        with warnings.catch_warnings(record=True) as caught:
            warnings.simplefilter("always")
            op_out(out=out)

        # Verifies no warning is a resize warning
        for w in caught:
            if "An output with one or more elements" in str(w.message):
                self.fail("Resizing an out= argument with no elements threw a resize warning!")

        self.assertEqual(expected, out)

        # Case 4: out= with correct shape and dtype, but wrong device.
        wrong_device = None
        if torch.device(device).type != 'cpu':
            wrong_device = 'cpu'
        elif torch.cuda.is_available():
            wrong_device = 'cuda'

        if wrong_device is not None:
            def _case_four_transform(t):
                return make_tensor(t.shape, dtype=t.dtype, device=wrong_device)

            out = _apply_out_transform(_case_four_transform, expected)
            msg_fail = f"Expected RuntimeError when calling with input.device={device} and out.device={wrong_device}"
            with self.assertRaises(RuntimeError, msg=msg_fail):
                op_out(out=out)

        # Case 5: out= with correct shape and device, but a dtype
        #   that output cannot be "safely" cast to (long).
        #   Expected behavior: error.
        # NOTE: this case is filtered by dtype since some ops produce
        #   bool tensors, for example, which can be safely cast to any
        #   dtype. It is applied when single tensors are floating point or complex
        #   dtypes, or if an op returns multiple tensors when at least one such
        #   tensor is a floating point or complex dtype.
        _dtypes = floating_and_complex_types_and(torch.float16, torch.bfloat16)
        if (isinstance(expected, torch.Tensor) and expected.dtype in _dtypes or
                (not isinstance(expected, torch.Tensor) and any(t.dtype in _dtypes for t in expected))):
            def _case_five_transform(t):
                return make_tensor(t.shape, dtype=torch.long, device=t.device)

            out = _apply_out_transform(_case_five_transform, expected)
            msg_fail = "" if not isinstance(expected, torch.Tensor) else \
                       ("Expected RuntimeError when doing an unsafe cast from a result of dtype "
                        f"{expected.dtype} into an out= with dtype torch.long")
            with self.assertRaises(RuntimeError, msg=msg_fail):
                op_out(out=out)

    # Tests that
    # 1. The operator's output for physically conjugated tensors and conjugate view tensors
    # produces the same value
    # 2. The gradients are same in both cases mentioned in (1)
    # 3. If the operator's inplace variant is supported, tests that the inplace operation
    #    produces the correct value when called on a conjugate view tensor and that the output
    #    has its conj bit set to true
    # This test only runs for C -> R and C -> C functions
    # TODO: add tests for `R->C` functions
    # Note: This test runs for functions that take both tensors and tensorlists as input.
    @ops(op_db, allowed_dtypes=(torch.cfloat,))
    def test_conj_view(self, device, dtype, op):
        if not op.test_conjugated_samples:
            self.skipTest("Operation doesn't support conjugated inputs.")
        _requires_grad = (op.supports_autograd and op.supports_complex_autograd(torch.device(device).type))
        samples = op.sample_inputs(device, dtype, requires_grad=_requires_grad)
        inplace_variant = op.inplace_variant

        # helper function to physically conjugate the tensor
        def conjugate_physical(input):
            if isinstance(input, torch.Tensor):
                tensor_requires_grad = input.requires_grad
                with torch.no_grad():
                    input = input.conj_physical()
                return input.requires_grad_(tensor_requires_grad)

            if isinstance(input, Sequence):
                out = list(map(clone_input_helper, input))
                out[0] = conjugate_physical(out[0])
                return tuple(out)

        # helper function to clone and conjugate the input if its a tensor
        # else clone the sequence and conjugate the first element in the sequence
        # If a requires_grad argument is provided the tensor being conjugated will
        # have its requires_grad set to that value.
        def clone_conj_input_helper(input, **kwargs):
            if isinstance(input, torch.Tensor):
                requires_grad = kwargs.get('requires_grad', input.requires_grad)
                with torch.no_grad():
                    input = input.clone()
                # Note: .conj() is not called under no_grad mode since it's not allowed to modify a
                # view created in no_grad mode. Here it's ok to do so, so as a workaround we call conj
                # before resetting the requires_grad field for input
                input = input.conj()
                assert input.is_leaf
                return input.requires_grad_(requires_grad)

            if isinstance(input, Sequence):
                out = list(map(clone_input_helper, input))
                out[0] = clone_conj_input_helper(out[0])
                return tuple(out)

        for sample in samples:
            tensor = sample.input if isinstance(sample.input, torch.Tensor) else sample.input[0]
            cloned1 = clone_conj_input_helper(sample.input)
            sample.input = conjugate_physical(sample.input)

            # Computes function forward value with a physically conjugated tensor and
            # a conj view tensor and verifies that the output in both case are equal.
            expected_forward = op(sample.input, *sample.args, **sample.kwargs)
            forward_with_conjview = op(cloned1, *sample.args, **sample.kwargs)
            self.assertEqual(expected_forward, forward_with_conjview)

            # If the op has an inplace variant, and the input doesn't require broadcasting
            # and has the same dtype as output, verify that the inplace operation on a conjugated
            # input produces correct output, and the output tensor has the conj bit set to True
            if inplace_variant is not None and not sample.broadcasts_input:
                cloned2 = clone_conj_input_helper(tensor, requires_grad=False)
                if (isinstance(expected_forward, torch.Tensor) and
                        expected_forward.dtype is tensor.dtype):
                    inplace_forward = inplace_variant(cloned2, *sample.args, **sample.kwargs)
                    self.assertTrue(inplace_forward.is_conj())
                    self.assertEqual(inplace_forward, expected_forward)

            # TODO: backward consistency only supported for single tensor outputs
            # TODO: backward consistency only checked on sample.input, not all
            #   tensor inputs
            # TODO: update to handle checking grads of all tensor inputs as
            #   derived from each tensor output
            if isinstance(expected_forward, torch.Tensor) and expected_forward.requires_grad:
                tensor = sample.input if isinstance(sample.input, torch.Tensor) else sample.input[0]
                expected_forward.sum().backward(retain_graph=True)
                forward_with_conjview.sum().backward(retain_graph=True)
                if tensor.grad is not None:
                    cloned1_tensor = cloned1 if isinstance(cloned1, torch.Tensor) else cloned1[0]
                    self.assertEqual(tensor.grad, cloned1_tensor.grad)

                    tensor.grad, cloned1_tensor.grad = None, None

                    # a repeat of the above test if output is not complex valued
                    if (expected_forward.is_complex()):
                        grad = torch.randn_like(expected_forward)
                        expected_forward.backward(grad.conj_physical())
                        forward_with_conjview.backward(grad.conj())

                        self.assertEqual(tensor.grad, cloned1_tensor.grad)


instantiate_device_type_tests(TestOpInfo, globals())
instantiate_device_type_tests(TestGradients, globals())
instantiate_device_type_tests(TestCommon, globals())

if __name__ == '__main__':
    run_tests()<|MERGE_RESOLUTION|>--- conflicted
+++ resolved
@@ -18,10 +18,7 @@
     check_alias_annotation
 from torch.testing._internal.jit_utils import disable_autodiff_subgraph_inlining
 from collections.abc import Sequence
-<<<<<<< HEAD
-=======
-
->>>>>>> 94cc681f
+
 
 # Tests that apply to all operators
 class TestOpInfo(TestCase):
