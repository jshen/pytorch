--- conflicted
+++ resolved
@@ -45,10 +45,11 @@
     'as_strided': 'self',
     'diagonal': 'self',
     'expand': 'self',
-    'narrow': 'self',
     'permute': 'self',
     'select': 'self',
     'slice': 'self',
+    'split': 'self',
+    'split_with_sizes': 'self',
     'squeeze': 'self',
     't': 'self',
     'transpose': 'self',
@@ -71,19 +72,21 @@
 for key in VIEW_FUNCTIONS_WITH_METADATA_CHANGE:
     VIEW_FUNCTIONS[key] = 'self'
 
+# Functions for which we use CreationMeta::MULTI_OUTPUT_SAFE. I.e., the ones for
+# which inplace modification of outputs is being gradually deprecated.
+MULTI_OUTPUT_SAFE_FUNCTIONS = {
+    'split',
+    'split_with_sizes',
+}
+
 # note: some VIEW_FUNCTIONS are just compositions of the view functions above
 # this list contains both the root view functions and any that are purely composed
 # of viewing functions, and is used by the JIT to determine when an operator
 # may return a view of its inputs; however they may sometimes return a copy.
 # (e.g. `contiguous`)
 RETURNS_VIEWS_OF_INPUT = set(VIEW_FUNCTIONS.keys()).union({
-<<<<<<< HEAD
-    'chunk', 'split', 'detach', 'contiguous', 'reshape', 'reshape_as',
-    'expand_as', 'view_as', 'real', 'imag',
-=======
     'chunk', 'detach', 'contiguous', 'reshape', 'reshape_as',
     'expand_as', 'view_as', 'real', 'imag', 'narrow', 'movedim',
->>>>>>> 48acdfd5
 })
 
 def format_return_type(returns):
