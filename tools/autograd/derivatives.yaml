--- conflicted
+++ resolved
@@ -380,12 +380,8 @@
 
 - name: complex(Tensor real, Tensor imag) -> Tensor
   real: at::real(grad)
-<<<<<<< HEAD
   imag: at::imag(grad.resolve_conj())
-=======
-  imag: at::imag(grad)
   result: at::complex(real_t, imag_t)
->>>>>>> 6620d7d6
 
 - name: polar(Tensor abs, Tensor angle) -> Tensor
   abs, angle: polar_backward(grad, result)
@@ -396,6 +392,7 @@
 
 - name: _conj_physical(Tensor self) -> Tensor
   self: grad.conj_physical()
+  result: self_t.conj_physical()
 
 - name: conj_physical_(Tensor(a!) self) -> Tensor(a!)
   self: grad.conj_physical()
@@ -1325,12 +1322,8 @@
   result: at::view_as_real(self_t)
 
 - name: view_as_complex(Tensor(a) self) -> Tensor(a)
-<<<<<<< HEAD
   self: at::view_as_real(grad.contiguous().resolve_conj()) # [gx, gy]
-=======
-  self: at::view_as_real(grad.contiguous()) # [gx, gy]
   result: at::view_as_complex(self_t)
->>>>>>> 6620d7d6
 
 - name: _s_where(Tensor condition, Tensor self, Tensor other) -> Tensor
   condition: non_differentiable
